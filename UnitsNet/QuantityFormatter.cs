﻿// Licensed under MIT No Attribution, see LICENSE file at the root.
// Copyright 2013 Andreas Gullberg Larsen (andreas.larsen84@gmail.com). Maintained at https://github.com/angularsen/UnitsNet.

using System;
using System.Collections.Generic;
using System.Globalization;
using System.Linq;
using UnitsNet.Units;

namespace UnitsNet
{
    /// <summary>
    /// The QuantityFormatter class is responsible for formatting a quantity using the given format string.
    /// </summary>
    public class QuantityFormatter
    {
        /// <summary>
        /// The available UnitsNet custom format specifiers.
        /// </summary>
<<<<<<< HEAD
        private static readonly char[] UnitsNetFormatSpecifiers = { 'A', 'a', 'Q', 'q', 'S', 's', 'U', 'u', 'V', 'v' };
=======
        private static readonly HashSet<char> UnitsNetFormatSpecifiers = new HashSet<char> { 'A', 'a', 'S', 's' };
>>>>>>> 01bdbaa4

        /// <summary>
        /// Formats a quantity using the given format string and format provider.
        /// </summary>
        /// <typeparam name="TUnitType">The quantity's unit type, for example <see cref="LengthUnit"/>.</typeparam>
        /// <param name="quantity">The quantity to format.</param>
        /// <param name="format">The format string.</param>
        /// <remarks>
        /// The valid format strings are as follows:
        /// <list type="bullet">
        ///     <item>
        ///         <term>A standard numeric format string.</term>
        ///         <description>Any of the standard numeric format for <see cref="IQuantity.Value" />.
        ///         See https://docs.microsoft.com/en-us/dotnet/standard/base-types/standard-numeric-format-strings#standard-format-specifiers.
        ///         </description>
        ///     </item>
        ///     <item>
        ///         <term>"A" or "a".</term>
        ///         <description>The default unit abbreviation for <see cref="IQuantity{TUnitType}.Unit" />, such as "m".</description>
        ///     </item>
        ///     <item>
        ///         <term>"A0", "A1", ..., "An" or "a0", "a1", ..., "an".</term>
        ///         <description>The n-th unit abbreviation for <see cref="IQuantity{TUnitType}.Unit" />. "a0" is the same as "a".
        ///         A <see cref="FormatException"/> will be thrown if the requested abbreviation index does not exist.</description>
        ///     </item>
        ///     <item>
<<<<<<< HEAD
        ///         <term>"Q" or "q".</term>
        ///         <description>The quantity name, such as "Length".</description>
        ///     </item>
        ///     <item>
        ///         <term>"S" or "s".</term>
        ///         <description>The value with 2 significant digits after the radix followed by the unit abbreviation, such as "1.23 m".</description>
        ///     </item>
        ///     <item>
        ///         <term>"S0", "S1", ..., "Sn" or "s0", "s1", ..., "sn".</term>
        ///         <description>The value with n significant digits after the radix followed by the unit abbreviation. "S2" and "s2" is the same as "s".</description>
        ///     </item>
        ///     <item>
        ///         <term>"U" or "u".</term>
        ///         <description>The enum name of <see cref="IQuantity{TUnitType}.Unit" />, such as "Meter".</description>
        ///     </item>
        ///     <item>
        ///         <term>"V" or "v".</term>
        ///         <description>The quantity's value as a string in the default (G) format.</description>
=======
        ///         <term>"S" or "s".</term>
        ///         <description>The value with 2 significant digits after the radix followed by the unit abbreviation, such as "1.23 m".</description>
        ///     </item>
        ///     <item>
        ///         <term>"S0", "S1", ..., "Sn" or "s0", "s1", ..., "sn".</term>
        ///         <description>The value with n significant digits after the radix followed by the unit abbreviation. "S2" and "s2" is the same as "s".</description>
>>>>>>> 01bdbaa4
        ///     </item>
        /// </list>
        /// </remarks>
        /// <returns>The string representation.</returns>
        public static string Format<TUnitType>(IQuantity<TUnitType> quantity, string format)
            where TUnitType : Enum
        {
            return Format(quantity, format, CultureInfo.CurrentCulture);
        }

        /// <summary>
        /// Formats a quantity using the given format string and format provider.
        /// </summary>
        /// <typeparam name="TUnitType">The quantity's unit type, for example <see cref="LengthUnit"/>.</typeparam>
        /// <param name="quantity">The quantity to format.</param>
        /// <param name="format">The format string.</param>
        /// <param name="formatProvider">The format provider to use for localization and number formatting. Defaults to
        /// <see cref="CultureInfo.CurrentCulture" /> if null.</param>
        /// <remarks>
        /// The valid format strings are as follows:
        /// <list type="bullet">
        ///     <item>
        ///         <term>A standard numeric format string.</term>
        ///         <description>Any of the standard numeric format for <see cref="IQuantity.Value" />.
        ///         See https://docs.microsoft.com/en-us/dotnet/standard/base-types/standard-numeric-format-strings#standard-format-specifiers.
        ///         </description>
        ///     </item>
        ///     <item>
        ///         <term>"A" or "a".</term>
        ///         <description>The default unit abbreviation for <see cref="IQuantity{TUnitType}.Unit" />, such as "m".</description>
        ///     </item>
        ///     <item>
        ///         <term>"A0", "A1", ..., "An" or "a0", "a1", ..., "an".</term>
        ///         <description>The n-th unit abbreviation for <see cref="IQuantity{TUnitType}.Unit" />. "a0" is the same as "a".
        ///         A <see cref="FormatException"/> will be thrown if the requested abbreviation index does not exist.</description>
        ///     </item>
        ///     <item>
<<<<<<< HEAD
        ///         <term>"Q" or "q".</term>
        ///         <description>The quantity name, such as "Length".</description>
        ///     </item>
        ///     <item>
        ///         <term>"S" or "s".</term>
        ///         <description>The value with 2 significant digits after the radix followed by the unit abbreviation, such as "1.23 m".</description>
        ///     </item>
        ///     <item>
        ///         <term>"S0", "S1", ..., "Sn" or "s0", "s1", ..., "sn".</term>
        ///         <description>The value with n significant digits after the radix followed by the unit abbreviation. "S2" and "s2" is the same as "s".</description>
        ///     </item>
        ///     <item>
        ///         <term>"U" or "u".</term>
        ///         <description>The enum name of <see cref="IQuantity{TUnitType}.Unit" />, such as "Meter".</description>
        ///     </item>
        ///     <item>
        ///         <term>"V" or "v".</term>
        ///         <description>The quantity's value as a string in the default (G) format.</description>
=======
        ///         <term>"S" or "s".</term>
        ///         <description>The value with 2 significant digits after the radix followed by the unit abbreviation, such as "1.23 m".</description>
        ///     </item>
        ///     <item>
        ///         <term>"S0", "S1", ..., "Sn" or "s0", "s1", ..., "sn".</term>
        ///         <description>The value with n significant digits after the radix followed by the unit abbreviation. "S2" and "s2" is the same as "s".</description>
>>>>>>> 01bdbaa4
        ///     </item>
        /// </list>
        /// </remarks>
        /// <returns>The string representation.</returns>
        public static string Format<TUnitType>(IQuantity<TUnitType> quantity, string? format, IFormatProvider? formatProvider)
            where TUnitType : Enum
        {
            formatProvider ??= CultureInfo.CurrentCulture;
            return FormatUntrimmed(quantity, format, formatProvider).TrimEnd();
        }

        private static string FormatUntrimmed<TUnitType>(IQuantity<TUnitType> quantity, string? format, IFormatProvider? formatProvider)
            where TUnitType : Enum
        {
            format ??= "G";
            formatProvider ??= CultureInfo.CurrentCulture;

<<<<<<< HEAD
            if (string.IsNullOrWhiteSpace(format))
                format = "G";

=======
>>>>>>> 01bdbaa4
            char formatSpecifier = format![0]; // netstandard2.0 nullable quirk

            if (UnitsNetFormatSpecifiers.Contains(formatSpecifier))
            {
                // UnitsNet custom format string

                uint precisionSpecifier = 0;

                if (format.Length > 1 && !uint.TryParse(format.Substring(1), out precisionSpecifier))
                    throw new FormatException($"The \"{format}\" format string is not supported.");

                switch(formatSpecifier)
                {
                    case 'A':
                    case 'a':
                        var abbreviations = UnitAbbreviationsCache.Default.GetUnitAbbreviations(quantity.Unit, formatProvider);

                        if (precisionSpecifier >= abbreviations.Length)
                            throw new FormatException($"The \"{format}\" format string is invalid because the index is out of range.");

                        return abbreviations[precisionSpecifier];
                    case 'S':
                    case 's':
                        return ToStringWithSignificantDigitsAfterRadix(quantity, formatProvider, precisionSpecifier);
                    default:
                        throw new FormatException($"The \"{format}\" format string is not supported.");
                }
            }
            else
            {
                // Anything else is a standard numeric format string with default unit abbreviation postfix.

                var abbreviations = UnitAbbreviationsCache.Default.GetUnitAbbreviations(quantity.Unit, formatProvider);
                return string.Format(formatProvider, $"{{0:{format}}} {{1}}", quantity.Value, abbreviations.First());
            }
        }

        private static string ToStringWithSignificantDigitsAfterRadix<TUnitType>(IQuantity<TUnitType> quantity, IFormatProvider formatProvider, uint number)
            where TUnitType : Enum
        {
            // When a fixed number of digits after the dot is expected, double and decimal behave the same.
            var value = (double)quantity.Value;
            string formatForSignificantDigits = UnitFormatter.GetFormat(value, number);
            object[] formatArgs = UnitFormatter.GetFormatArgs(quantity.Unit, value, formatProvider, Enumerable.Empty<object>());
            return string.Format(formatProvider, formatForSignificantDigits, formatArgs);
        }
    }
}<|MERGE_RESOLUTION|>--- conflicted
+++ resolved
@@ -17,11 +17,7 @@
         /// <summary>
         /// The available UnitsNet custom format specifiers.
         /// </summary>
-<<<<<<< HEAD
-        private static readonly char[] UnitsNetFormatSpecifiers = { 'A', 'a', 'Q', 'q', 'S', 's', 'U', 'u', 'V', 'v' };
-=======
         private static readonly HashSet<char> UnitsNetFormatSpecifiers = new HashSet<char> { 'A', 'a', 'S', 's' };
->>>>>>> 01bdbaa4
 
         /// <summary>
         /// Formats a quantity using the given format string and format provider.
@@ -48,33 +44,12 @@
         ///         A <see cref="FormatException"/> will be thrown if the requested abbreviation index does not exist.</description>
         ///     </item>
         ///     <item>
-<<<<<<< HEAD
-        ///         <term>"Q" or "q".</term>
-        ///         <description>The quantity name, such as "Length".</description>
-        ///     </item>
-        ///     <item>
         ///         <term>"S" or "s".</term>
         ///         <description>The value with 2 significant digits after the radix followed by the unit abbreviation, such as "1.23 m".</description>
         ///     </item>
         ///     <item>
         ///         <term>"S0", "S1", ..., "Sn" or "s0", "s1", ..., "sn".</term>
         ///         <description>The value with n significant digits after the radix followed by the unit abbreviation. "S2" and "s2" is the same as "s".</description>
-        ///     </item>
-        ///     <item>
-        ///         <term>"U" or "u".</term>
-        ///         <description>The enum name of <see cref="IQuantity{TUnitType}.Unit" />, such as "Meter".</description>
-        ///     </item>
-        ///     <item>
-        ///         <term>"V" or "v".</term>
-        ///         <description>The quantity's value as a string in the default (G) format.</description>
-=======
-        ///         <term>"S" or "s".</term>
-        ///         <description>The value with 2 significant digits after the radix followed by the unit abbreviation, such as "1.23 m".</description>
-        ///     </item>
-        ///     <item>
-        ///         <term>"S0", "S1", ..., "Sn" or "s0", "s1", ..., "sn".</term>
-        ///         <description>The value with n significant digits after the radix followed by the unit abbreviation. "S2" and "s2" is the same as "s".</description>
->>>>>>> 01bdbaa4
         ///     </item>
         /// </list>
         /// </remarks>
@@ -112,33 +87,12 @@
         ///         A <see cref="FormatException"/> will be thrown if the requested abbreviation index does not exist.</description>
         ///     </item>
         ///     <item>
-<<<<<<< HEAD
-        ///         <term>"Q" or "q".</term>
-        ///         <description>The quantity name, such as "Length".</description>
-        ///     </item>
-        ///     <item>
         ///         <term>"S" or "s".</term>
         ///         <description>The value with 2 significant digits after the radix followed by the unit abbreviation, such as "1.23 m".</description>
         ///     </item>
         ///     <item>
         ///         <term>"S0", "S1", ..., "Sn" or "s0", "s1", ..., "sn".</term>
         ///         <description>The value with n significant digits after the radix followed by the unit abbreviation. "S2" and "s2" is the same as "s".</description>
-        ///     </item>
-        ///     <item>
-        ///         <term>"U" or "u".</term>
-        ///         <description>The enum name of <see cref="IQuantity{TUnitType}.Unit" />, such as "Meter".</description>
-        ///     </item>
-        ///     <item>
-        ///         <term>"V" or "v".</term>
-        ///         <description>The quantity's value as a string in the default (G) format.</description>
-=======
-        ///         <term>"S" or "s".</term>
-        ///         <description>The value with 2 significant digits after the radix followed by the unit abbreviation, such as "1.23 m".</description>
-        ///     </item>
-        ///     <item>
-        ///         <term>"S0", "S1", ..., "Sn" or "s0", "s1", ..., "sn".</term>
-        ///         <description>The value with n significant digits after the radix followed by the unit abbreviation. "S2" and "s2" is the same as "s".</description>
->>>>>>> 01bdbaa4
         ///     </item>
         /// </list>
         /// </remarks>
@@ -156,12 +110,6 @@
             format ??= "G";
             formatProvider ??= CultureInfo.CurrentCulture;
 
-<<<<<<< HEAD
-            if (string.IsNullOrWhiteSpace(format))
-                format = "G";
-
-=======
->>>>>>> 01bdbaa4
             char formatSpecifier = format![0]; // netstandard2.0 nullable quirk
 
             if (UnitsNetFormatSpecifiers.Contains(formatSpecifier))
