﻿// Licensed under MIT No Attribution, see LICENSE file at the root.
// Copyright 2013 Andreas Gullberg Larsen (andreas.larsen84@gmail.com). Maintained at https://github.com/angularsen/UnitsNet.

using System;
using System.Globalization;
using System.Linq;
using UnitsNet.Units;

namespace UnitsNet
{
    /// <summary>
    /// The QuantityFormatter class is responsible for formatting a quantity using the given format string.
    /// </summary>
    public class QuantityFormatter
    {
        /// <summary>
        /// The available UnitsNet custom format specifiers.
        /// </summary>
        private static readonly char[] UnitsNetFormatSpecifiers = { 'A', 'a', 'G', 'g', 'Q', 'q', 'S', 's', 'U', 'u', 'V', 'v' };

        /// <summary>
        /// Formats a quantity using the given format string and format provider.
        /// </summary>
        /// <typeparam name="TUnitType">The quantity's unit type, for example <see cref="LengthUnit"/>.</typeparam>
        /// <param name="quantity">The quantity to format.</param>
        /// <param name="format">The format string.</param>
        /// <remarks>
        /// The valid format strings are as follows:
        /// <list type="bullet">
        ///     <item>
        ///         <term>A standard numeric format string.</term>
        ///         <description>Any of the standard numeric format for <see cref="IQuantity.Value" /> except for "G" or "g".
        ///         "C" or "c", "E" or "e", "F" or "f", "N" or "n", "P" or "p", "R" or "r" are all accepted.
        ///         </description>
        ///     </item>
        ///     <item>
        ///         <term>"G" or "g".</term>
        ///         <description>The value with 2 significant digits after the radix followed by the unit abbreviation, such as "1.23 m".</description>
        ///     </item>
        ///     <item>
        ///         <term>"A" or "a".</term>
        ///         <description>The default unit abbreviation for <see cref="IQuantity{TUnitType}.Unit" />, such as "m".</description>
        ///     </item>
        ///     <item>
        ///         <term>"A0", "A1", ..., "An" or "a0", "a1", ..., "an".</term>
        ///         <description>The n-th unit abbreviation for <see cref="IQuantity{TUnitType}.Unit" />. "a0" is the same as "a".
        ///         A <see cref="FormatException"/> will be thrown if the requested abbreviation index does not exist.</description>
        ///     </item>
        ///     <item>
        ///         <term>"V" or "v".</term>
        ///         <description>The string representation of <see cref="IQuantity.Value" /> using the default ToString method.</description>
        ///     </item>
        ///     <item>
        ///         <term>"U" or "u".</term>
        ///         <description>The enum name of <see cref="IQuantity{TUnitType}.Unit" />, such as "Meter".</description>
        ///     </item>
        ///     <item>
        ///         <term>"Q" or "q".</term>
        ///         <description>The quantity name, such as "Length".</description>
        ///     </item>
        ///     <item>
        ///         <term>"S1", "S2", ..., "Sn" or "s1", "s2", ..., "sn".</term>
        ///         <description>The value with n significant digits after the radix followed by the unit abbreviation. For example,
        ///         "s4" would return "1.2345 m" if <see cref="IQuantity.Value" /> is 1.2345678. Trailing zeros are omitted.</description>
        ///     </item>
        /// </list>
        /// </remarks>
        /// <returns>The string representation.</returns>
        public static string Format<TUnitType>(IQuantity<TUnitType> quantity, string format)
            where TUnitType : Enum
        {
            return Format(quantity, format, CultureInfo.CurrentUICulture);
        }

        /// <summary>
        /// Formats a quantity using the given format string and format provider.
        /// </summary>
        /// <typeparam name="TUnitType">The quantity's unit type, for example <see cref="LengthUnit"/>.</typeparam>
        /// <param name="quantity">The quantity to format.</param>
        /// <param name="format">The format string.</param>
        /// <param name="formatProvider">The format provider to use for localization and number formatting. Defaults to
        /// <see cref="CultureInfo.CurrentCulture" /> if null.</param>
        /// <remarks>
        /// The valid format strings are as follows:
        /// <list type="bullet">
        ///     <item>
        ///         <term>A standard numeric format string.</term>
        ///         <description>Any of the standard numeric format for <see cref="IQuantity.Value" /> except for "G" or "g".
        ///         "C" or "c", "E" or "e", "F" or "f", "N" or "n", "P" or "p", "R" or "r" are all accepted.
        ///         </description>
        ///     </item>
        ///     <item>
        ///         <term>"G" or "g".</term>
        ///         <description>The value with 2 significant digits after the radix followed by the unit abbreviation, such as "1.23 m".</description>
        ///     </item>
        ///     <item>
        ///         <term>"A" or "a".</term>
        ///         <description>The default unit abbreviation for <see cref="IQuantity{TUnitType}.Unit" />, such as "m".</description>
        ///     </item>
        ///     <item>
        ///         <term>"A0", "A1", ..., "An" or "a0", "a1", ..., "an".</term>
        ///         <description>The n-th unit abbreviation for <see cref="IQuantity{TUnitType}.Unit" />. "a0" is the same as "a".
        ///         A <see cref="FormatException"/> will be thrown if the requested abbreviation index does not exist.</description>
        ///     </item>
        ///     <item>
        ///         <term>"V" or "v".</term>
        ///         <description>The string representation of <see cref="IQuantity.Value" /> using the default ToString method.</description>
        ///     </item>
        ///     <item>
        ///         <term>"U" or "u".</term>
        ///         <description>The enum name of <see cref="IQuantity{TUnitType}.Unit" />, such as "Meter".</description>
        ///     </item>
        ///     <item>
        ///         <term>"Q" or "q".</term>
        ///         <description>The quantity name, such as "Length".</description>
        ///     </item>
        ///     <item>
        ///         <term>"S1", "S2", ..., "Sn" or "s1", "s2", ..., "sn".</term>
        ///         <description>The value with n significant digits after the radix followed by the unit abbreviation. For example,
        ///         "s4" would return "1.2345 m" if <see cref="IQuantity.Value" /> is 1.2345678. Trailing zeros are omitted.</description>
        ///     </item>
        /// </list>
        /// </remarks>
        /// <returns>The string representation.</returns>
        public static string Format<TUnitType>(IQuantity<TUnitType> quantity, string format, IFormatProvider? formatProvider)
            where TUnitType : Enum
        {
<<<<<<< HEAD
            formatProvider = formatProvider ?? CultureInfo.CurrentCulture;
=======
            formatProvider ??= CultureInfo.CurrentUICulture;
>>>>>>> c2ebeb9a

            if(string.IsNullOrWhiteSpace(format))
                format = "g";

            char formatSpecifier = format[0];

            if(UnitsNetFormatSpecifiers.Any(unitsNetFormatSpecifier => unitsNetFormatSpecifier == formatSpecifier))
            {
                // UnitsNet custom format string

                int precisionSpecifier = 0;

                switch(formatSpecifier)
                {
                    case 'A':
                    case 'a':
                    case 'S':
                    case 's':
                        if(format.Length > 1 && !int.TryParse(format.Substring(1), out precisionSpecifier))
                            throw new FormatException($"The {format} format string is not supported.");
                        break;
                }

                switch(formatSpecifier)
                {
                    case 'G':
                    case 'g':
                        return ToStringWithSignificantDigitsAfterRadix(quantity, formatProvider, 2);
                    case 'A':
                    case 'a':
                        var abbreviations = UnitAbbreviationsCache.Default.GetUnitAbbreviations(quantity.Unit, formatProvider);

                        if(precisionSpecifier >= abbreviations.Length)
                            throw new FormatException($"The {format} format string is invalid because the abbreviation index does not exist.");

                        return abbreviations[precisionSpecifier];
                    case 'V':
                    case 'v':
                        return quantity.Value.ToString(formatProvider);
                    case 'U':
                    case 'u':
                        return quantity.Unit.ToString();
                    case 'Q':
                    case 'q':
                        return quantity.QuantityInfo.Name;
                    case 'S':
                    case 's':
                        return ToStringWithSignificantDigitsAfterRadix(quantity, formatProvider, precisionSpecifier);
                    default:
                        throw new FormatException($"The {format} format string is not supported.");
                }
            }
            else
            {
                // Anything else is a standard numeric format string with default unit abbreviation postfix.

                var abbreviations = UnitAbbreviationsCache.Default.GetUnitAbbreviations(quantity.Unit, formatProvider);
                return string.Format(formatProvider, $"{{0:{format}}} {{1}}", quantity.Value, abbreviations.First());
            }
        }

        private static string ToStringWithSignificantDigitsAfterRadix<TUnitType>(IQuantity<TUnitType> quantity, IFormatProvider formatProvider, int number) where TUnitType : Enum
        {
            string formatForSignificantDigits = UnitFormatter.GetFormat(quantity.Value, number);
            object[] formatArgs = UnitFormatter.GetFormatArgs(quantity.Unit, quantity.Value, formatProvider, Enumerable.Empty<object>());
            return string.Format(formatProvider, formatForSignificantDigits, formatArgs);
        }
    }
}<|MERGE_RESOLUTION|>--- conflicted
+++ resolved
@@ -125,11 +125,7 @@
         public static string Format<TUnitType>(IQuantity<TUnitType> quantity, string format, IFormatProvider? formatProvider)
             where TUnitType : Enum
         {
-<<<<<<< HEAD
-            formatProvider = formatProvider ?? CultureInfo.CurrentCulture;
-=======
             formatProvider ??= CultureInfo.CurrentUICulture;
->>>>>>> c2ebeb9a
 
             if(string.IsNullOrWhiteSpace(format))
                 format = "g";
