﻿// Copyright (c) 2013 Andreas Gullberg Larsen (andreas.larsen84@gmail.com).
// https://github.com/angularsen/UnitsNet
//
// Permission is hereby granted, free of charge, to any person obtaining a copy
// of this software and associated documentation files (the "Software"), to deal
// in the Software without restriction, including without limitation the rights
// to use, copy, modify, merge, publish, distribute, sublicense, and/or sell
// copies of the Software, and to permit persons to whom the Software is
// furnished to do so, subject to the following conditions:
//
// The above copyright notice and this permission notice shall be included in
// all copies or substantial portions of the Software.
//
// THE SOFTWARE IS PROVIDED "AS IS", WITHOUT WARRANTY OF ANY KIND, EXPRESS OR
// IMPLIED, INCLUDING BUT NOT LIMITED TO THE WARRANTIES OF MERCHANTABILITY,
// FITNESS FOR A PARTICULAR PURPOSE AND NONINFRINGEMENT. IN NO EVENT SHALL THE
// AUTHORS OR COPYRIGHT HOLDERS BE LIABLE FOR ANY CLAIM, DAMAGES OR OTHER
// LIABILITY, WHETHER IN AN ACTION OF CONTRACT, TORT OR OTHERWISE, ARISING FROM,
// OUT OF OR IN CONNECTION WITH THE SOFTWARE OR THE USE OR OTHER DEALINGS IN
// THE SOFTWARE.

using System;
using System.Text;
using System.Linq;

namespace UnitsNet
{
    /// <summary>
    ///     Represents the base dimensions of a quantity.
    /// </summary>
    public sealed class BaseDimensions
    {
        /// <inheritdoc />
        public BaseDimensions(int length, int mass, int time, int current, int temperature, int amount, int luminousIntensity)
        {
            Length = length;
            Mass = mass;
            Time = time;
            Current = current;
            Temperature = temperature;
            Amount = amount;
            LuminousIntensity = luminousIntensity;
        }

        /// <summary>
<<<<<<< HEAD
        /// Checks if this base dimensions object represents a base quantity.
        /// </summary>
        /// <returns>True if this object represents a base quantity, otherwise false.</returns>
        public bool IsBase()
=======
        /// Checks if the dimensions represent a base quantity.
        /// </summary>
        /// <returns>True if the dimensions represent a base quantity, otherwise false.</returns>
        public bool IsBaseQuantity()
>>>>>>> 876f31fa
        {
            var dimensionsArray = new int[]{Length, Mass, Time, Current, Temperature, Amount, LuminousIntensity};
            bool onlyOneEqualsOne = dimensionsArray.Where(dimension => dimension == 1).Take(2).Count() == 1;
            return onlyOneEqualsOne;
        }

        /// <summary>
<<<<<<< HEAD
        /// Checks if this base dimensions object represents a derived quantity.
        /// </summary>
        /// <returns>True if this object represents a derived quantity, otherwise false.</returns>
        public bool IsDerived()
        {
            return !IsBase() && !IsDimensionless();
        }

        /// <summary>
        /// Checks if this base dimensions object represents a dimensionless quantity.
        /// </summary>
        /// <returns>True if this object represents a dimensionless quantity, otherwise false.</returns>
        public bool IsDimensionless()
        {
            return this == Dimensionless;
=======
        /// Checks the dimensions represent a derived quantity.
        /// </summary>
        /// <returns>True if the dimensions represent a derived quantity, otherwise false.</returns>
        public bool IsDerivedQuantity()
        {
            return !IsBaseQuantity();
>>>>>>> 876f31fa
        }

        /// <inheritdoc />
        public override bool Equals(object obj)
        {
            if(obj is null || !(obj is BaseDimensions))
                return false;

            var other = (BaseDimensions)obj;

            return Length == other.Length &&
                Mass == other.Mass &&
                Time == other.Time &&
                Current == other.Current &&
                Temperature == other.Temperature &&
                Amount == other.Amount &&
                LuminousIntensity == other.LuminousIntensity;
        }

        /// <inheritdoc />
        public override int GetHashCode()
        {
            return new {Length, Mass, Time, Current, Temperature, Amount, LuminousIntensity}.GetHashCode();
        }

        /// <summary>
        /// Get resulting dimensions after multiplying two dimensions, by performing addition of each dimension.
        /// </summary>
        /// <param name="right">Other dimensions.</param>
        /// <returns>Resulting dimensions.</returns>
        public BaseDimensions Multiply(BaseDimensions right)
        {
            if(right is null)
                throw new ArgumentNullException(nameof(right));

            return new BaseDimensions(
                Length + right.Length,
                Mass + right.Mass,
                Time + right.Time,
                Current + right.Current,
                Temperature + right.Temperature,
                Amount + right.Amount,
                LuminousIntensity + right.LuminousIntensity);
        }

        /// <summary>
        /// Get resulting dimensions after dividing two dimensions, by performing subtraction of each dimension.
        /// </summary>
        /// <param name="right">Other dimensions.</param>
        /// <returns>Resulting dimensions.</returns>
        public BaseDimensions Divide(BaseDimensions right)
        {
            if(right is null)
                throw new ArgumentNullException(nameof(right));

            return new BaseDimensions(
                Length - right.Length,
                Mass - right.Mass,
                Time - right.Time,
                Current - right.Current,
                Temperature - right.Temperature,
                Amount - right.Amount,
                LuminousIntensity - right.LuminousIntensity);
        }

#if !WINDOWS_UWP

        /// <summary>
        /// Check if two dimensions are equal.
        /// </summary>
        /// <param name="left">Left.</param>
        /// <param name="right">Right.</param>
        /// <returns>True if equal.</returns>
        public static bool operator ==(BaseDimensions left, BaseDimensions right)
        {
            return left is null ? right is null : left.Equals(right);
        }

        /// <summary>
        /// Check if two dimensions are unequal.
        /// </summary>
        /// <param name="left">Left.</param>
        /// <param name="right">Right.</param>
        /// <returns>True if not equal.</returns>
        public static bool operator !=(BaseDimensions left, BaseDimensions right)
        {
            return !(left == right);
        }

        /// <summary>
        /// Multiply two dimensions.
        /// </summary>
        /// <param name="left">Left.</param>
        /// <param name="right">Right.</param>
        /// <returns>Resulting dimensions.</returns>
        public static BaseDimensions operator *(BaseDimensions left, BaseDimensions right)
        {
            if(left is null)
                throw new ArgumentNullException(nameof(left));
            else if(right is null)
                throw new ArgumentNullException(nameof(right));

            return left.Multiply(right);
        }

        /// <summary>
        /// Divide two dimensions.
        /// </summary>
        /// <param name="left">Left.</param>
        /// <param name="right">Right.</param>
        /// <returns>Resulting dimensions.</returns>
        public static BaseDimensions operator /(BaseDimensions left, BaseDimensions right)
        {
            if(left is null)
                throw new ArgumentNullException(nameof(left));
            else if(right is null)
                throw new ArgumentNullException(nameof(right));

            return left.Divide(right);
        }

#endif

        /// <inheritdoc />
        public override string ToString()
        {
            var sb = new StringBuilder();

            AppendDimensionString(sb, "Length", Length);
            AppendDimensionString(sb, "Mass", Mass);
            AppendDimensionString(sb, "Time", Time);
            AppendDimensionString(sb, "Current", Current);
            AppendDimensionString(sb, "Temperature", Temperature);
            AppendDimensionString(sb, "Amount", Amount);
            AppendDimensionString(sb, "LuminousIntensity", LuminousIntensity);

            return sb.ToString();
        }

        private static void AppendDimensionString(StringBuilder sb, string name, int value)
        {
            var absoluteValue = Math.Abs(value);

            if(absoluteValue > 0)
            {
                sb.AppendFormat("[{0}]", name);

                if(absoluteValue > 1)
                    sb.AppendFormat("^{0}", value);
            }
        }

        /// <summary>
        /// Gets the length dimensions (L).
        /// </summary>
        public int Length { get; }

        /// <summary>
        /// Gets the mass dimensions (M).
        /// </summary>
        public int Mass{ get; }

        /// <summary>
        /// Gets the time dimensions (T).
        /// </summary>
        public int Time{ get; }

        /// <summary>
        /// Gets the electric current dimensions (I).
        /// </summary>
        public int Current{ get; }

        /// <summary>
        /// Gets the temperature dimensions (Θ).
        /// </summary>
        public int Temperature{ get; }

        /// <summary>
        /// Gets the amount of substance dimensions (N).
        /// </summary>
        public int Amount{ get; }

        /// <summary>
        /// Gets the luminous intensity dimensions (J).
        /// </summary>
        public int LuminousIntensity{ get; }

        public static BaseDimensions Dimensionless { get; } = new BaseDimensions(0, 0, 0, 0, 0, 0, 0);
    }
}<|MERGE_RESOLUTION|>--- conflicted
+++ resolved
@@ -43,17 +43,10 @@
         }
 
         /// <summary>
-<<<<<<< HEAD
-        /// Checks if this base dimensions object represents a base quantity.
-        /// </summary>
-        /// <returns>True if this object represents a base quantity, otherwise false.</returns>
-        public bool IsBase()
-=======
         /// Checks if the dimensions represent a base quantity.
         /// </summary>
         /// <returns>True if the dimensions represent a base quantity, otherwise false.</returns>
         public bool IsBaseQuantity()
->>>>>>> 876f31fa
         {
             var dimensionsArray = new int[]{Length, Mass, Time, Current, Temperature, Amount, LuminousIntensity};
             bool onlyOneEqualsOne = dimensionsArray.Where(dimension => dimension == 1).Take(2).Count() == 1;
@@ -61,15 +54,14 @@
         }
 
         /// <summary>
-<<<<<<< HEAD
-        /// Checks if this base dimensions object represents a derived quantity.
-        /// </summary>
-        /// <returns>True if this object represents a derived quantity, otherwise false.</returns>
-        public bool IsDerived()
-        {
-            return !IsBase() && !IsDimensionless();
-        }
-
+        /// Checks if the dimensions represent a derived quantity.
+        /// </summary>
+        /// <returns>True if the dimensions represent a derived quantity, otherwise false.</returns>
+        public bool IsDerivedQuantity()
+        {
+            return !IsBaseQuantity() && !IsDimensionless();
+        }
+        
         /// <summary>
         /// Checks if this base dimensions object represents a dimensionless quantity.
         /// </summary>
@@ -77,14 +69,6 @@
         public bool IsDimensionless()
         {
             return this == Dimensionless;
-=======
-        /// Checks the dimensions represent a derived quantity.
-        /// </summary>
-        /// <returns>True if the dimensions represent a derived quantity, otherwise false.</returns>
-        public bool IsDerivedQuantity()
-        {
-            return !IsBaseQuantity();
->>>>>>> 876f31fa
         }
 
         /// <inheritdoc />
