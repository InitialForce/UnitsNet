﻿using System;
using System.Collections.Generic;
using System.Diagnostics.CodeAnalysis;
using System.Globalization;
<<<<<<< HEAD
=======
using System.Linq;
using UnitsNet.Units;
>>>>>>> 4a02911e

namespace UnitsNet
{
    public partial class Quantity
    {
        static Quantity()
        {
            Default = new QuantityInfoLookup();
        }

        private static QuantityInfoLookup Default
        {
            get;
        }

        /// <summary>
        /// All enum value names of <see cref="Infos"/>, such as "Length" and "Mass".
        /// </summary>
        public static string[] Names { get => Default.Names; }

        /// <summary>
        /// All quantity information objects, such as <see cref="Length.Info"/> and <see cref="Mass.Info"/>.
        /// </summary>
        public static QuantityInfo[] Infos => Default.Infos;

        /// <summary>
        /// Get <see cref="UnitInfo"/> for a given unit enum value.
        /// </summary>
        public static UnitInfo GetUnitInfo(Enum unitEnum) => Default.GetUnitInfo(unitEnum);

        /// <summary>
        /// Try to get <see cref="UnitInfo"/> for a given unit enum value.
        /// </summary>
        public static bool TryGetUnitInfo(Enum unitEnum, [NotNullWhen(true)] out UnitInfo? unitInfo) =>
            Default.TryGetUnitInfo(unitEnum, out unitInfo);

        /// <summary>
        /// 
        /// </summary>
        /// <param name="unit"></param>
        /// <param name="unitInfo"></param>
        public static void AddUnitInfo(Enum unit, UnitInfo unitInfo) => Default.AddUnitInfo(unit, unitInfo);

        /// <summary>
        ///     Dynamically constructs a quantity from a numeric value and a unit enum value.
        /// </summary>
        /// <param name="value">Numeric value.</param>
        /// <param name="unit">Unit enum value.</param>
        /// <returns>An <see cref="IQuantity"/> object.</returns>
        /// <exception cref="UnitNotFoundException">Unit value is not a known unit enum type.</exception>
        public static IQuantity From(QuantityValue value, Enum unit)
        {
<<<<<<< HEAD
            return Default.From(value, unit);
=======
            return TryFrom(value, unit, out IQuantity? quantity)
                ? quantity
                : throw new UnitNotFoundException($"Unit value {unit} of type {unit.GetType()} is not a known unit enum type. Expected types like UnitsNet.Units.LengthUnit. Did you pass in a custom enum type defined outside the UnitsNet library?");
        }

        /// <summary>
        ///     Dynamically construct a quantity from a value, the quantity name and the unit name.
        /// </summary>
        /// <param name="value">Numeric value.</param>
        /// <param name="quantityName">The invariant quantity name, such as "Length". Does not support localization.</param>
        /// <param name="unitName">The invariant unit enum name, such as "Meter". Does not support localization.</param>
        /// <returns>An <see cref="IQuantity"/> object.</returns>
        /// <exception cref="ArgumentException">Unit value is not a known unit enum type.</exception>
        public static IQuantity From(QuantityValue value, string quantityName, string unitName)
        {
            // Get enum value for this unit, f.ex. LengthUnit.Meter for unit name "Meter".
            return UnitConverter.TryParseUnit(quantityName, unitName, out Enum? unitValue)
                ? From(value, unitValue)
                : throw new UnitNotFoundException($"Unit [{unitName}] not found for quantity [{quantityName}].");
        }

        /// <summary>
        ///     Dynamically construct a quantity from a numeric value and a unit abbreviation using <see cref="CultureInfo.CurrentCulture"/>.
        /// </summary>
        /// <remarks>
        ///     This method is currently not optimized for performance and will enumerate all units and their unit abbreviations each time.<br/>
        ///     Unit abbreviation matching is case-insensitive.<br/>
        ///     <br/>
        ///     This will fail if more than one unit across all quantities share the same unit abbreviation.<br/>
        ///     Prefer <see cref="From(UnitsNet.QuantityValue,System.Enum)"/> or <see cref="From(UnitsNet.QuantityValue,string,string)"/> instead.
        /// </remarks>
        /// <param name="value">Numeric value.</param>
        /// <param name="unitAbbreviation">Unit abbreviation, such as "kg" for <see cref="MassUnit.Kilogram"/>.</param>
        /// <returns>An <see cref="IQuantity"/> object.</returns>
        /// <exception cref="UnitNotFoundException">Unit abbreviation is not known.</exception>
        /// <exception cref="AmbiguousUnitParseException">Multiple units found matching the given unit abbreviation.</exception>
        public static IQuantity FromUnitAbbreviation(QuantityValue value, string unitAbbreviation) => FromUnitAbbreviation(null, value, unitAbbreviation);

        /// <summary>
        ///     Dynamically construct a quantity from a numeric value and a unit abbreviation.
        /// </summary>
        /// <remarks>
        ///     This method is currently not optimized for performance and will enumerate all units and their unit abbreviations each time.<br/>
        ///     Unit abbreviation matching is case-insensitive.<br/>
        ///     <br/>
        ///     This will fail if more than one unit across all quantities share the same unit abbreviation.<br/>
        ///     Prefer <see cref="From(UnitsNet.QuantityValue,System.Enum)"/> or <see cref="From(UnitsNet.QuantityValue,string,string)"/> instead.
        /// </remarks>
        /// <param name="formatProvider">The format provider to use for lookup. Defaults to <see cref="CultureInfo.CurrentCulture" /> if null.</param>
        /// <param name="value">Numeric value.</param>
        /// <param name="unitAbbreviation">Unit abbreviation, such as "kg" for <see cref="MassUnit.Kilogram"/>.</param>
        /// <returns>An <see cref="IQuantity"/> object.</returns>
        /// <exception cref="UnitNotFoundException">Unit abbreviation is not known.</exception>
        /// <exception cref="AmbiguousUnitParseException">Multiple units found matching the given unit abbreviation.</exception>
        public static IQuantity FromUnitAbbreviation(IFormatProvider? formatProvider, QuantityValue value, string unitAbbreviation)
        {
            // TODO Optimize this with UnitValueAbbreviationLookup via UnitAbbreviationsCache.TryGetUnitValueAbbreviationLookup.
            List<Enum> units = GetUnitsForAbbreviation(formatProvider, unitAbbreviation);
            if (units.Count > 1)
            {
                throw new AmbiguousUnitParseException($"Multiple units found matching the given unit abbreviation: {unitAbbreviation}");
            }

            if (units.Count == 0)
            {
                throw new UnitNotFoundException($"Unit abbreviation {unitAbbreviation} is not known. Did you pass in a custom unit abbreviation defined outside the UnitsNet library? This is currently not supported.");
            }

            Enum unit = units.Single();
            return From(value, unit);
>>>>>>> 4a02911e
        }

        /// <inheritdoc cref="TryFrom(QuantityValue,System.Enum,out UnitsNet.IQuantity)"/>
        public static bool TryFrom(double value, Enum unit, [NotNullWhen(true)] out IQuantity? quantity)
        {
<<<<<<< HEAD
            return Default.TryFrom(value, unit, out quantity);
=======
            quantity = default;

            // Implicit cast to QuantityValue would prevent TryFrom from being called,
            // so we need to explicitly check this here for double arguments.
            return !double.IsNaN(value) &&
                   !double.IsInfinity(value) &&
                   TryFrom((QuantityValue)value, unit, out quantity);
        }

        /// <summary>
        ///     Try to dynamically construct a quantity from a value, the quantity name and the unit name.
        /// </summary>
        /// <param name="value">Numeric value.</param>
        /// <param name="unitName">The invariant unit enum name, such as "Meter". Does not support localization.</param>
        /// <param name="quantityName">The invariant quantity name, such as "Length". Does not support localization.</param>
        /// <param name="quantity">The constructed quantity, if successful, otherwise null.</param>
        /// <returns><c>True</c> if successful with <paramref name="quantity"/> assigned the value, otherwise <c>false</c>.</returns>
        public static bool TryFrom(double value, string quantityName, string unitName, [NotNullWhen(true)] out IQuantity? quantity)
        {
            quantity = default;

            return UnitConverter.TryParseUnit(quantityName, unitName, out Enum? unitValue) &&
                   TryFrom(value, unitValue, out quantity);
        }

        /// <summary>
        ///     Dynamically construct a quantity from a numeric value and a unit abbreviation using <see cref="CultureInfo.CurrentCulture"/>.
        /// </summary>
        /// <remarks>
        ///     This method is currently not optimized for performance and will enumerate all units and their unit abbreviations each time.<br/>
        ///     Unit abbreviation matching is case-insensitive.<br/>
        ///     <br/>
        ///     This will fail if more than one unit across all quantities share the same unit abbreviation.<br/>
        ///     Prefer <see cref="From(UnitsNet.QuantityValue,System.Enum)"/> or <see cref="From(UnitsNet.QuantityValue,string,string)"/> instead.
        /// </remarks>
        /// <param name="value">Numeric value.</param>
        /// <param name="unitAbbreviation">Unit abbreviation, such as "kg" for <see cref="MassUnit.Kilogram"/>.</param>
        /// <param name="quantity">The quantity if successful, otherwise null.</param>
        /// <returns>True if successful.</returns>
        /// <exception cref="ArgumentException">Unit value is not a known unit enum type.</exception>
        public static bool TryFromUnitAbbreviation(QuantityValue value, string unitAbbreviation, [NotNullWhen(true)] out IQuantity? quantity) =>
            TryFromUnitAbbreviation(null, value, unitAbbreviation, out quantity);

        /// <summary>
        ///     Dynamically construct a quantity from a numeric value and a unit abbreviation.
        /// </summary>
        /// <remarks>
        ///     This method is currently not optimized for performance and will enumerate all units and their unit abbreviations each time.<br/>
        ///     Unit abbreviation matching is case-insensitive.<br/>
        ///     <br/>
        ///     This will fail if more than one unit across all quantities share the same unit abbreviation.<br/>
        ///     Prefer <see cref="From(UnitsNet.QuantityValue,System.Enum)"/> or <see cref="From(UnitsNet.QuantityValue,string,string)"/> instead.
        /// </remarks>
        /// <param name="formatProvider">The format provider to use for lookup. Defaults to <see cref="CultureInfo.CurrentCulture" /> if null.</param>
        /// <param name="value">Numeric value.</param>
        /// <param name="unitAbbreviation">Unit abbreviation, such as "kg" for <see cref="MassUnit.Kilogram"/>.</param>
        /// <param name="quantity">The quantity if successful, otherwise null.</param>
        /// <returns>True if successful.</returns>
        /// <exception cref="ArgumentException">Unit value is not a known unit enum type.</exception>
        public static bool TryFromUnitAbbreviation(IFormatProvider? formatProvider, QuantityValue value, string unitAbbreviation, [NotNullWhen(true)] out IQuantity? quantity)
        {
            // TODO Optimize this with UnitValueAbbreviationLookup via UnitAbbreviationsCache.TryGetUnitValueAbbreviationLookup.
            List<Enum> units = GetUnitsForAbbreviation(formatProvider, unitAbbreviation);
            if (units.Count == 1)
            {
                Enum? unit = units.SingleOrDefault();
                return TryFrom(value, unit, out quantity);
            }

            quantity = default;
            return false;
>>>>>>> 4a02911e
        }

        /// <inheritdoc cref="Parse(IFormatProvider, System.Type,string)"/>
        public static IQuantity Parse(Type quantityType, string quantityString) => Default.Parse(null, quantityType, quantityString);

        /// <summary>
        ///     Dynamically parse a quantity string representation.
        /// </summary>
        /// <param name="formatProvider">The format provider to use for lookup. Defaults to <see cref="CultureInfo.CurrentCulture" /> if null.</param>
        /// <param name="quantityType">Type of quantity, such as <see cref="Length"/>.</param>
        /// <param name="quantityString">Quantity string representation, such as "1.5 kg". Must be compatible with given quantity type.</param>
        /// <returns>The parsed quantity.</returns>
        /// <exception cref="ArgumentException">Type must be of type UnitsNet.IQuantity -or- Type is not a known quantity type.</exception>
        /// <exception cref="UnitNotFoundException">Type must be of type UnitsNet.IQuantity -or- Type is not a known quantity type.</exception>
        public static IQuantity Parse(IFormatProvider? formatProvider, Type quantityType, string quantityString)
        {
<<<<<<< HEAD
            return Default.Parse(formatProvider, quantityType, quantityString);
=======
            if (!typeof(IQuantity).IsAssignableFrom(quantityType))
                throw new ArgumentException($"Type {quantityType} must be of type UnitsNet.IQuantity.");

            if (TryParse(formatProvider, quantityType, quantityString, out IQuantity? quantity))
                return quantity;

            throw new UnitNotFoundException($"Quantity string could not be parsed to quantity {quantityType}.");
>>>>>>> 4a02911e
        }

        /// <inheritdoc cref="TryParse(IFormatProvider,System.Type,string,out UnitsNet.IQuantity)"/>
        public static bool TryParse(Type quantityType, string quantityString, [NotNullWhen(true)] out IQuantity? quantity) =>
            Default.TryParse(quantityType, quantityString, out quantity);

        /// <summary>
        ///     Get a list of quantities that has the given base dimensions.
        /// </summary>
        /// <param name="baseDimensions">The base dimensions to match.</param>
        public static IEnumerable<QuantityInfo> GetQuantitiesWithBaseDimensions(BaseDimensions baseDimensions)
        {
            return Default.GetQuantitiesWithBaseDimensions(baseDimensions);
        }

        private static List<Enum> GetUnitsForAbbreviation(IFormatProvider? formatProvider, string unitAbbreviation)
        {
            // Use case-sensitive match to reduce ambiguity.
            // Don't use UnitParser.TryParse() here, since it allows case-insensitive match per quantity as long as there are no ambiguous abbreviations for
            // units of that quantity, but here we try all quantities and this results in too high of a chance for ambiguous matches,
            // such as "cm" matching both LengthUnit.Centimeter (cm) and MolarityUnit.CentimolePerLiter (cM).
            return Infos
                .SelectMany(i => i.UnitInfos)
                .Select(ui => UnitAbbreviationsCache.Default
                    .GetUnitAbbreviations(ui.Value.GetType(), Convert.ToInt32(ui.Value), formatProvider)
                    .Contains(unitAbbreviation, StringComparer.Ordinal)
                    ? ui.Value
                    : null)
                .Where(unitValue => unitValue != null)
                .Select(unitValue => unitValue!)
                .ToList();
        }
    }
}<|MERGE_RESOLUTION|>--- conflicted
+++ resolved
@@ -2,11 +2,7 @@
 using System.Collections.Generic;
 using System.Diagnostics.CodeAnalysis;
 using System.Globalization;
-<<<<<<< HEAD
-=======
-using System.Linq;
 using UnitsNet.Units;
->>>>>>> 4a02911e
 
 namespace UnitsNet
 {
@@ -59,160 +55,13 @@
         /// <exception cref="UnitNotFoundException">Unit value is not a known unit enum type.</exception>
         public static IQuantity From(QuantityValue value, Enum unit)
         {
-<<<<<<< HEAD
             return Default.From(value, unit);
-=======
-            return TryFrom(value, unit, out IQuantity? quantity)
-                ? quantity
-                : throw new UnitNotFoundException($"Unit value {unit} of type {unit.GetType()} is not a known unit enum type. Expected types like UnitsNet.Units.LengthUnit. Did you pass in a custom enum type defined outside the UnitsNet library?");
-        }
-
-        /// <summary>
-        ///     Dynamically construct a quantity from a value, the quantity name and the unit name.
-        /// </summary>
-        /// <param name="value">Numeric value.</param>
-        /// <param name="quantityName">The invariant quantity name, such as "Length". Does not support localization.</param>
-        /// <param name="unitName">The invariant unit enum name, such as "Meter". Does not support localization.</param>
-        /// <returns>An <see cref="IQuantity"/> object.</returns>
-        /// <exception cref="ArgumentException">Unit value is not a known unit enum type.</exception>
-        public static IQuantity From(QuantityValue value, string quantityName, string unitName)
-        {
-            // Get enum value for this unit, f.ex. LengthUnit.Meter for unit name "Meter".
-            return UnitConverter.TryParseUnit(quantityName, unitName, out Enum? unitValue)
-                ? From(value, unitValue)
-                : throw new UnitNotFoundException($"Unit [{unitName}] not found for quantity [{quantityName}].");
-        }
-
-        /// <summary>
-        ///     Dynamically construct a quantity from a numeric value and a unit abbreviation using <see cref="CultureInfo.CurrentCulture"/>.
-        /// </summary>
-        /// <remarks>
-        ///     This method is currently not optimized for performance and will enumerate all units and their unit abbreviations each time.<br/>
-        ///     Unit abbreviation matching is case-insensitive.<br/>
-        ///     <br/>
-        ///     This will fail if more than one unit across all quantities share the same unit abbreviation.<br/>
-        ///     Prefer <see cref="From(UnitsNet.QuantityValue,System.Enum)"/> or <see cref="From(UnitsNet.QuantityValue,string,string)"/> instead.
-        /// </remarks>
-        /// <param name="value">Numeric value.</param>
-        /// <param name="unitAbbreviation">Unit abbreviation, such as "kg" for <see cref="MassUnit.Kilogram"/>.</param>
-        /// <returns>An <see cref="IQuantity"/> object.</returns>
-        /// <exception cref="UnitNotFoundException">Unit abbreviation is not known.</exception>
-        /// <exception cref="AmbiguousUnitParseException">Multiple units found matching the given unit abbreviation.</exception>
-        public static IQuantity FromUnitAbbreviation(QuantityValue value, string unitAbbreviation) => FromUnitAbbreviation(null, value, unitAbbreviation);
-
-        /// <summary>
-        ///     Dynamically construct a quantity from a numeric value and a unit abbreviation.
-        /// </summary>
-        /// <remarks>
-        ///     This method is currently not optimized for performance and will enumerate all units and their unit abbreviations each time.<br/>
-        ///     Unit abbreviation matching is case-insensitive.<br/>
-        ///     <br/>
-        ///     This will fail if more than one unit across all quantities share the same unit abbreviation.<br/>
-        ///     Prefer <see cref="From(UnitsNet.QuantityValue,System.Enum)"/> or <see cref="From(UnitsNet.QuantityValue,string,string)"/> instead.
-        /// </remarks>
-        /// <param name="formatProvider">The format provider to use for lookup. Defaults to <see cref="CultureInfo.CurrentCulture" /> if null.</param>
-        /// <param name="value">Numeric value.</param>
-        /// <param name="unitAbbreviation">Unit abbreviation, such as "kg" for <see cref="MassUnit.Kilogram"/>.</param>
-        /// <returns>An <see cref="IQuantity"/> object.</returns>
-        /// <exception cref="UnitNotFoundException">Unit abbreviation is not known.</exception>
-        /// <exception cref="AmbiguousUnitParseException">Multiple units found matching the given unit abbreviation.</exception>
-        public static IQuantity FromUnitAbbreviation(IFormatProvider? formatProvider, QuantityValue value, string unitAbbreviation)
-        {
-            // TODO Optimize this with UnitValueAbbreviationLookup via UnitAbbreviationsCache.TryGetUnitValueAbbreviationLookup.
-            List<Enum> units = GetUnitsForAbbreviation(formatProvider, unitAbbreviation);
-            if (units.Count > 1)
-            {
-                throw new AmbiguousUnitParseException($"Multiple units found matching the given unit abbreviation: {unitAbbreviation}");
-            }
-
-            if (units.Count == 0)
-            {
-                throw new UnitNotFoundException($"Unit abbreviation {unitAbbreviation} is not known. Did you pass in a custom unit abbreviation defined outside the UnitsNet library? This is currently not supported.");
-            }
-
-            Enum unit = units.Single();
-            return From(value, unit);
->>>>>>> 4a02911e
         }
 
         /// <inheritdoc cref="TryFrom(QuantityValue,System.Enum,out UnitsNet.IQuantity)"/>
         public static bool TryFrom(double value, Enum unit, [NotNullWhen(true)] out IQuantity? quantity)
         {
-<<<<<<< HEAD
             return Default.TryFrom(value, unit, out quantity);
-=======
-            quantity = default;
-
-            // Implicit cast to QuantityValue would prevent TryFrom from being called,
-            // so we need to explicitly check this here for double arguments.
-            return !double.IsNaN(value) &&
-                   !double.IsInfinity(value) &&
-                   TryFrom((QuantityValue)value, unit, out quantity);
-        }
-
-        /// <summary>
-        ///     Try to dynamically construct a quantity from a value, the quantity name and the unit name.
-        /// </summary>
-        /// <param name="value">Numeric value.</param>
-        /// <param name="unitName">The invariant unit enum name, such as "Meter". Does not support localization.</param>
-        /// <param name="quantityName">The invariant quantity name, such as "Length". Does not support localization.</param>
-        /// <param name="quantity">The constructed quantity, if successful, otherwise null.</param>
-        /// <returns><c>True</c> if successful with <paramref name="quantity"/> assigned the value, otherwise <c>false</c>.</returns>
-        public static bool TryFrom(double value, string quantityName, string unitName, [NotNullWhen(true)] out IQuantity? quantity)
-        {
-            quantity = default;
-
-            return UnitConverter.TryParseUnit(quantityName, unitName, out Enum? unitValue) &&
-                   TryFrom(value, unitValue, out quantity);
-        }
-
-        /// <summary>
-        ///     Dynamically construct a quantity from a numeric value and a unit abbreviation using <see cref="CultureInfo.CurrentCulture"/>.
-        /// </summary>
-        /// <remarks>
-        ///     This method is currently not optimized for performance and will enumerate all units and their unit abbreviations each time.<br/>
-        ///     Unit abbreviation matching is case-insensitive.<br/>
-        ///     <br/>
-        ///     This will fail if more than one unit across all quantities share the same unit abbreviation.<br/>
-        ///     Prefer <see cref="From(UnitsNet.QuantityValue,System.Enum)"/> or <see cref="From(UnitsNet.QuantityValue,string,string)"/> instead.
-        /// </remarks>
-        /// <param name="value">Numeric value.</param>
-        /// <param name="unitAbbreviation">Unit abbreviation, such as "kg" for <see cref="MassUnit.Kilogram"/>.</param>
-        /// <param name="quantity">The quantity if successful, otherwise null.</param>
-        /// <returns>True if successful.</returns>
-        /// <exception cref="ArgumentException">Unit value is not a known unit enum type.</exception>
-        public static bool TryFromUnitAbbreviation(QuantityValue value, string unitAbbreviation, [NotNullWhen(true)] out IQuantity? quantity) =>
-            TryFromUnitAbbreviation(null, value, unitAbbreviation, out quantity);
-
-        /// <summary>
-        ///     Dynamically construct a quantity from a numeric value and a unit abbreviation.
-        /// </summary>
-        /// <remarks>
-        ///     This method is currently not optimized for performance and will enumerate all units and their unit abbreviations each time.<br/>
-        ///     Unit abbreviation matching is case-insensitive.<br/>
-        ///     <br/>
-        ///     This will fail if more than one unit across all quantities share the same unit abbreviation.<br/>
-        ///     Prefer <see cref="From(UnitsNet.QuantityValue,System.Enum)"/> or <see cref="From(UnitsNet.QuantityValue,string,string)"/> instead.
-        /// </remarks>
-        /// <param name="formatProvider">The format provider to use for lookup. Defaults to <see cref="CultureInfo.CurrentCulture" /> if null.</param>
-        /// <param name="value">Numeric value.</param>
-        /// <param name="unitAbbreviation">Unit abbreviation, such as "kg" for <see cref="MassUnit.Kilogram"/>.</param>
-        /// <param name="quantity">The quantity if successful, otherwise null.</param>
-        /// <returns>True if successful.</returns>
-        /// <exception cref="ArgumentException">Unit value is not a known unit enum type.</exception>
-        public static bool TryFromUnitAbbreviation(IFormatProvider? formatProvider, QuantityValue value, string unitAbbreviation, [NotNullWhen(true)] out IQuantity? quantity)
-        {
-            // TODO Optimize this with UnitValueAbbreviationLookup via UnitAbbreviationsCache.TryGetUnitValueAbbreviationLookup.
-            List<Enum> units = GetUnitsForAbbreviation(formatProvider, unitAbbreviation);
-            if (units.Count == 1)
-            {
-                Enum? unit = units.SingleOrDefault();
-                return TryFrom(value, unit, out quantity);
-            }
-
-            quantity = default;
-            return false;
->>>>>>> 4a02911e
         }
 
         /// <inheritdoc cref="Parse(IFormatProvider, System.Type,string)"/>
@@ -229,17 +78,7 @@
         /// <exception cref="UnitNotFoundException">Type must be of type UnitsNet.IQuantity -or- Type is not a known quantity type.</exception>
         public static IQuantity Parse(IFormatProvider? formatProvider, Type quantityType, string quantityString)
         {
-<<<<<<< HEAD
             return Default.Parse(formatProvider, quantityType, quantityString);
-=======
-            if (!typeof(IQuantity).IsAssignableFrom(quantityType))
-                throw new ArgumentException($"Type {quantityType} must be of type UnitsNet.IQuantity.");
-
-            if (TryParse(formatProvider, quantityType, quantityString, out IQuantity? quantity))
-                return quantity;
-
-            throw new UnitNotFoundException($"Quantity string could not be parsed to quantity {quantityType}.");
->>>>>>> 4a02911e
         }
 
         /// <inheritdoc cref="TryParse(IFormatProvider,System.Type,string,out UnitsNet.IQuantity)"/>
