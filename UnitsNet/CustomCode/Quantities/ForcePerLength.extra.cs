﻿// Licensed under MIT No Attribution, see LICENSE file at the root.
// Copyright 2013 Andreas Gullberg Larsen (andreas.larsen84@gmail.com). Maintained at https://github.com/angularsen/UnitsNet.

namespace UnitsNet
{
    public partial struct ForcePerLength<T>
    {
<<<<<<< HEAD
        /// <summary>Get <see cref="Force{T}"/> from <see cref="ForcePerLength{T}"/> divided by <see cref="Length{T}"/>.</summary>
        public static Force<T> operator *(ForcePerLength<T> forcePerLength, Length<T> length )
=======
        /// <summary>Get <see cref="Force"/> from <see cref="ForcePerLength"/> multiplied by <see cref="Length"/>.</summary>
        public static Force operator *(ForcePerLength forcePerLength, Length length)
>>>>>>> 6e7ae0e5
        {
            return Force<T>.FromNewtons(forcePerLength.NewtonsPerMeter * length.Meters);
        }

        /// <summary>Get <see cref="Length{T}"/> from <see cref="Force{T}"/> divided by <see cref="ForcePerLength{T}"/>.</summary>
        public static Length<T> operator /(Force<T> force, ForcePerLength<T> forcePerLength )
        {
            return Length<T>.FromMeters(force.Newtons / forcePerLength.NewtonsPerMeter);
        }

        /// <summary>Get <see cref="Pressure{T}"/> from <see cref="ForcePerLength{T}"/> divided by <see cref="Length{T}"/>.</summary>
        public static Pressure<T> operator /(ForcePerLength<T> forcePerLength, Length<T> length )
        {
            return Pressure<T>.FromNewtonsPerSquareMeter(forcePerLength.NewtonsPerMeter / length.Meters);
        }

        /// <summary>Get <see cref="Torque"/> from <see cref="ForcePerLength"/> multiplied by <see cref="Area"/>.</summary>
        public static Torque operator *(ForcePerLength forcePerLength, Area area)
        {
            return Torque.FromNewtonMeters(forcePerLength.NewtonsPerMeter * area.SquareMeters);
        }
    }
}<|MERGE_RESOLUTION|>--- conflicted
+++ resolved
@@ -5,13 +5,8 @@
 {
     public partial struct ForcePerLength<T>
     {
-<<<<<<< HEAD
-        /// <summary>Get <see cref="Force{T}"/> from <see cref="ForcePerLength{T}"/> divided by <see cref="Length{T}"/>.</summary>
+        /// <summary>Get <see cref="Force{T}"/> from <see cref="ForcePerLength{T}"/> multiplied by <see cref="Length{T}"/>.</summary>
         public static Force<T> operator *(ForcePerLength<T> forcePerLength, Length<T> length )
-=======
-        /// <summary>Get <see cref="Force"/> from <see cref="ForcePerLength"/> multiplied by <see cref="Length"/>.</summary>
-        public static Force operator *(ForcePerLength forcePerLength, Length length)
->>>>>>> 6e7ae0e5
         {
             return Force<T>.FromNewtons(forcePerLength.NewtonsPerMeter * length.Meters);
         }
