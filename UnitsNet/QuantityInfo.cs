﻿// Licensed under MIT No Attribution, see LICENSE file at the root.
// Copyright 2013 Andreas Gullberg Larsen (andreas.larsen84@gmail.com). Maintained at https://github.com/angularsen/UnitsNet.

using System;
using System.Collections.Generic;
using System.Linq;
using JetBrains.Annotations;
using UnitsNet.InternalHelpers;
using UnitsNet.Units;

namespace UnitsNet
{
    /// <summary>
    ///     Information about the quantity, such as names, unit values and zero quantity.
    ///     This is useful to enumerate units and present names with quantities and units
    ///     chose dynamically at runtime, such as unit conversion apps or allowing the user to change the
    ///     unit representation.
    /// </summary>
    /// <remarks>
    ///     Typically you obtain this by looking it up via <see cref="IQuantity.QuantityInfo" />.
    /// </remarks>
    public class QuantityInfo
    {
        private static readonly string UnitEnumNamespace = typeof(LengthUnit).Namespace;

        private static readonly Dictionary<string, Type> UnitEnumTypes = typeof(Length)
            .Wrap()
            .Assembly
            .GetExportedTypes()
            .Where(t => t.Wrap().IsEnum && t.Namespace == UnitEnumNamespace && t.Name.EndsWith("Unit"))
            .ToDictionary(t => t.Name, t => t);

        /// <summary>
        ///     Constructs an instance.
        /// </summary>
        /// <param name="quantityType">The quantity enum value.</param>
        /// <param name="unitInfos">The information about the units for this quantity.</param>
        /// <param name="baseUnit">The base unit enum value.</param>
        /// <param name="zero">The zero quantity.</param>
        /// <param name="baseDimensions">The base dimensions of the quantity.</param>
        /// <exception cref="ArgumentException">Quantity type can not be undefined.</exception>
        /// <exception cref="ArgumentNullException">If units -or- baseUnit -or- zero -or- baseDimensions is null.</exception>
        [Obsolete("QuantityType will be removed in the future. Use QuantityInfo(string, UnitInfo[], Enum, IQuantity, BaseDimensions) instead.")]
        public QuantityInfo(QuantityType quantityType, [NotNull] UnitInfo[] unitInfos, [NotNull] Enum baseUnit, [NotNull] IQuantity zero, [NotNull] BaseDimensions baseDimensions)
            : this(quantityType.ToString(), UnitEnumTypes[$"{quantityType}Unit"], unitInfos, baseUnit, zero, baseDimensions, quantityType)
        {
        }

        /// <summary>
        ///     Constructs an instance.
        /// </summary>
        /// <param name="name">Name of the quantity.</param>
        /// <param name="unitType">The unit enum type, such as <see cref="LengthUnit" />.</param>
        /// <param name="unitInfos">The information about the units for this quantity.</param>
        /// <param name="baseUnit">The base unit enum value.</param>
        /// <param name="zero">The zero quantity.</param>
        /// <param name="baseDimensions">The base dimensions of the quantity.</param>
        /// <param name="quantityType">The the quantity type. Defaults to Undefined.</param>
        /// <exception cref="ArgumentException">Quantity type can not be undefined.</exception>
        /// <exception cref="ArgumentNullException">If units -or- baseUnit -or- zero -or- baseDimensions is null.</exception>
        public QuantityInfo([NotNull] string name, Type unitType, [NotNull] UnitInfo[] unitInfos, [NotNull] Enum baseUnit, [NotNull] IQuantity zero, [NotNull] BaseDimensions baseDimensions,
           QuantityType quantityType = QuantityType.Undefined)
        {
            if(baseUnit == null) throw new ArgumentNullException(nameof(baseUnit));

            BaseDimensions = baseDimensions ?? throw new ArgumentNullException(nameof(baseDimensions));
            Zero = zero ?? throw new ArgumentNullException(nameof(zero));

            Name = name ?? throw new ArgumentNullException(nameof(name));
            UnitType = unitType ?? throw new ArgumentNullException(nameof(unitType));
            UnitInfos = unitInfos ?? throw new ArgumentNullException(nameof(unitInfos));
            BaseUnitInfo = UnitInfos.First(unitInfo => unitInfo.Value.Equals(baseUnit));
            Zero = zero ?? throw new ArgumentNullException(nameof(zero));
            ValueType = zero.GetType();
            BaseDimensions = baseDimensions ?? throw new ArgumentNullException(nameof(baseDimensions));

            // Obsolete members
            UnitNames = UnitInfos.Select( unitInfo => unitInfo.Name ).ToArray();
            Units = UnitInfos.Select( unitInfo => unitInfo.Value ).ToArray();
            BaseUnit = BaseUnitInfo.Value;
            QuantityType = quantityType;
        }

        /// <summary>
        ///     Quantity name, such as "Length" or "Mass".
        /// </summary>
        public string Name { get; }

        /// <summary>
        ///     Quantity type, such as <see cref="UnitsNet.QuantityType.Length" /> or <see cref="UnitsNet.QuantityType.Mass" />.
        /// </summary>
        [Obsolete("QuantityType will be removed in the future. Use QuantityInfo instead.")]
        public QuantityType QuantityType { get; }

        /// <summary>
        ///     The units for this quantity.
        /// </summary>
        public UnitInfo[] UnitInfos { get; }

        /// <summary>
        ///     All unit names for the quantity, such as ["Centimeter", "Decimeter", "Meter", ...].
        /// </summary>
        [Obsolete("This property is deprecated and will be removed at a future release. Please use the UnitInfos property.")]
        public string[] UnitNames { get; }

        /// <summary>
        ///     All unit enum values for the quantity, such as [<see cref="LengthUnit.Centimeter" />,
        ///     <see cref="LengthUnit.Decimeter" />, <see cref="LengthUnit.Meter" />, ...].
        /// </summary>
        [Obsolete("This property is deprecated and will be removed at a future release. Please use the UnitInfos property.")]
        public Enum[] Units { get; }

        /// <summary>
        ///     The base unit of this quantity.
        /// </summary>
        public UnitInfo BaseUnitInfo { get; }

        /// <summary>
        ///     The base unit for the quantity, such as <see cref="LengthUnit.Meter" />.
        /// </summary>
        [Obsolete("This property is deprecated and will be removed at a future release. Please use the BaseUnitInfo property.")]
        public Enum BaseUnit { get; }

        /// <summary>
        ///     Zero value of quantity, such as <see cref="Length.Zero" />.
        /// </summary>
        public IQuantity Zero { get; }

        /// <summary>
        ///     Unit enum type, such as <see cref="LengthUnit"/> or <see cref="MassUnit"/>.
        /// </summary>
        public Type UnitType { get; }

        /// <summary>
        ///     Quantity value type, such as <see cref="Length"/> or <see cref="Mass"/>.
        /// </summary>
        public Type ValueType { get; }

        /// <summary>
        ///     The <see cref="BaseDimensions" /> for a quantity.
        /// </summary>
        public BaseDimensions BaseDimensions { get; }

        /// <summary>
        /// Gets the <see cref="UnitInfo"/> whose <see cref="BaseUnits"/> is a subset of <paramref name="baseUnits"/>.
        /// </summary>
        /// <example>Length.Info.GetUnitInfoFor(unitSystemWithFootAsLengthUnit) returns <see cref="UnitInfo" /> for <see cref="LengthUnit.Foot" />.</example>
        /// <param name="baseUnits">The <see cref="BaseUnits"/> to check against.</param>
        /// <returns>The <see cref="UnitInfo"/> that has <see cref="BaseUnits"/> that is a subset of <paramref name="baseUnits"/>.</returns>
        /// <exception cref="ArgumentNullException"><paramref name="baseUnits"/> is null.</exception>
        /// <exception cref="InvalidOperationException">No unit was found that is a subset of <paramref name="baseUnits"/>.</exception>
        /// <exception cref="InvalidOperationException">More than one unit was found that is a subset of <paramref name="baseUnits"/>.</exception>
        public UnitInfo GetUnitInfoFor(BaseUnits baseUnits)
        {
            if(baseUnits is null)
                throw new ArgumentNullException(nameof(baseUnits));

            var matchingUnitInfos = GetUnitInfosFor(baseUnits)
                .Take(2)
                .ToArray();

            var firstUnitInfo = matchingUnitInfos.FirstOrDefault();
            if (firstUnitInfo == null)
                throw new InvalidOperationException($"No unit was found that is a subset of {nameof(baseUnits)}");

            if (matchingUnitInfos.Length > 1)
                throw new InvalidOperationException($"More than one unit was found that is a subset of {nameof(baseUnits)}");

            return firstUnitInfo;
        }

        /// <summary>
        /// Gets an <see cref="IEnumerable{T}"/> of <see cref="UnitInfo"/> that have <see cref="BaseUnits"/> that is a subset of <paramref name="baseUnits"/>.
        /// </summary>
        /// <param name="baseUnits">The <see cref="BaseUnits"/> to check against.</param>
        /// <returns>An <see cref="IEnumerable{T}"/> of <see cref="UnitInfo"/> that have <see cref="BaseUnits"/> that is a subset of <paramref name="baseUnits"/>.</returns>
        /// <exception cref="ArgumentNullException"><paramref name="baseUnits"/> is null.</exception>
        public IEnumerable<UnitInfo> GetUnitInfosFor(BaseUnits baseUnits)
        {
            if(baseUnits is null)
                throw new ArgumentNullException(nameof(baseUnits));

            return UnitInfos.Where((unitInfo) => unitInfo.BaseUnits.IsSubsetOf(baseUnits));
        }
    }

    /// <inheritdoc cref="QuantityInfo" />
    /// <remarks>
    ///     This is a specialization of <see cref="QuantityInfo" />, for when the unit type is known.
    ///     Typically you obtain this by looking it up statically from <see cref="Length.Info" /> or
    ///     <see cref="Length.QuantityInfo" />, or dynamically via <see cref="IQuantity{TUnitType}.QuantityInfo" />.
    /// </remarks>
    /// <typeparam name="TUnit">The unit enum type, such as <see cref="LengthUnit" />. </typeparam>
    public class QuantityInfo<TUnit> : QuantityInfo
        where TUnit : Enum
    {
        /// <inheritdoc cref="QuantityInfo{TUnit}(string,UnitsNet.UnitInfo{TUnit}[],TUnit,UnitsNet.IQuantity{TUnit},UnitsNet.BaseDimensions,UnitsNet.QuantityType)" />
        [Obsolete("QuantityType will be removed in the future. Use QuantityInfo(QuantityType, string, UnitInfo{TUnit}[], TUnit, IQuantity{TUnit}, BaseDimensions) instead.")]
        public QuantityInfo(QuantityType quantityType, UnitInfo<TUnit>[] unitInfos, TUnit baseUnit, IQuantity<TUnit> zero, BaseDimensions baseDimensions)
            : this(quantityType.ToString(), unitInfos, baseUnit, zero, baseDimensions, quantityType)
        {
        }

        /// <inheritdoc />
        public QuantityInfo(string name, UnitInfo<TUnit>[] unitInfos, TUnit baseUnit, IQuantity<TUnit> zero, BaseDimensions baseDimensions,
            QuantityType quantityType = QuantityType.Undefined)
<<<<<<< HEAD
            : base(name, typeof(TUnit), unitInfos, baseUnit, zero, baseDimensions, quantityType)
=======
            : base(name, unitInfos.ToArray<UnitInfo>(), baseUnit, zero, baseDimensions, quantityType)
>>>>>>> d2dc2633
        {
            Zero = zero;
            UnitInfos = unitInfos ?? throw new ArgumentNullException(nameof(unitInfos));
            BaseUnitInfo = UnitInfos.First(unitInfo => unitInfo.Value.Equals(baseUnit));
            UnitType = baseUnit;

            // Obsolete members
            Units = UnitInfos.Select(unitInfo => unitInfo.Value).ToArray();
            BaseUnit = BaseUnitInfo.Value;
        }

        /// <inheritdoc cref="QuantityInfo.UnitInfos" />
        public new UnitInfo<TUnit>[] UnitInfos { get; }

        /// <inheritdoc cref="QuantityInfo.Units" />
        [Obsolete("This property is deprecated and will be removed at a future release. Please use the UnitInfos property.")]
        public new TUnit[] Units { get; }

        /// <inheritdoc cref="QuantityInfo.BaseUnitInfo" />
        public new UnitInfo<TUnit> BaseUnitInfo { get; }

        /// <inheritdoc cref="QuantityInfo.BaseUnit" />
        [Obsolete("This property is deprecated and will be removed at a future release. Please use the BaseUnitInfo property.")]
        public new TUnit BaseUnit { get; }

        /// <inheritdoc cref="QuantityInfo.Zero" />
        public new IQuantity<TUnit> Zero { get; }

        /// <inheritdoc cref="QuantityInfo.UnitType" />
        public new TUnit UnitType { get; }

        /// <inheritdoc cref="QuantityInfo.GetUnitInfoFor" />
        public new UnitInfo<TUnit> GetUnitInfoFor(BaseUnits baseUnits)
        {
            return (UnitInfo<TUnit>)base.GetUnitInfoFor(baseUnits);
        }

        /// <inheritdoc cref="QuantityInfo.GetUnitInfosFor" />
        public new IEnumerable<UnitInfo<TUnit>> GetUnitInfosFor(BaseUnits baseUnits)
        {
            return base.GetUnitInfosFor(baseUnits).Cast<UnitInfo<TUnit>>();
        }
    }
}<|MERGE_RESOLUTION|>--- conflicted
+++ resolved
@@ -204,11 +204,7 @@
         /// <inheritdoc />
         public QuantityInfo(string name, UnitInfo<TUnit>[] unitInfos, TUnit baseUnit, IQuantity<TUnit> zero, BaseDimensions baseDimensions,
             QuantityType quantityType = QuantityType.Undefined)
-<<<<<<< HEAD
-            : base(name, typeof(TUnit), unitInfos, baseUnit, zero, baseDimensions, quantityType)
-=======
-            : base(name, unitInfos.ToArray<UnitInfo>(), baseUnit, zero, baseDimensions, quantityType)
->>>>>>> d2dc2633
+            : base(name, typeof(TUnit), unitInfos.ToArray<UnitInfo>(), baseUnit, zero, baseDimensions, quantityType)
         {
             Zero = zero;
             UnitInfos = unitInfos ?? throw new ArgumentNullException(nameof(unitInfos));
