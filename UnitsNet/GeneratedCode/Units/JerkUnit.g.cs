--- conflicted
+++ resolved
@@ -25,20 +25,6 @@
 
     public enum JerkUnit
     {
-<<<<<<< HEAD
-        CentimeterPerSecondCubed,
-        DecimeterPerSecondCubed,
-        FootPerSecondCubed,
-        InchPerSecondCubed,
-        KilometerPerSecondCubed,
-        MeterPerSecondCubed,
-        MicrometerPerSecondCubed,
-        MillimeterPerSecondCubed,
-        MillistandardGravitiesPerSecond,
-        NanometerPerSecondCubed,
-        StandardGravitiesPerSecond,
-=======
-        Undefined = 0,
         CentimeterPerSecondCubed = 1,
         DecimeterPerSecondCubed = 2,
         FootPerSecondCubed = 3,
@@ -50,7 +36,6 @@
         MillistandardGravitiesPerSecond = 9,
         NanometerPerSecondCubed = 10,
         StandardGravitiesPerSecond = 11,
->>>>>>> 424090fd
     }
 
     #pragma warning restore 1591
