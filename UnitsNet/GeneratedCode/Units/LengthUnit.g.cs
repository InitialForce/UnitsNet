﻿//------------------------------------------------------------------------------
// <auto-generated>
//     This code was generated by \generate-code.bat.
//
//     Changes to this file will be lost when the code is regenerated.
//     The build server regenerates the code before each build and a pre-build
//     step will regenerate the code on each local build.
//
//     See https://github.com/angularsen/UnitsNet/wiki/Adding-a-New-Unit for how to add or edit units.
//
//     Add CustomCode\Quantities\MyQuantity.extra.cs files to add code to generated quantities.
//     Add UnitDefinitions\MyQuantity.json and run generate-code.bat to generate new units or quantities.
//
// </auto-generated>
//------------------------------------------------------------------------------

// Licensed under MIT No Attribution, see LICENSE file at the root.
// Copyright 2013 Andreas Gullberg Larsen (andreas.larsen84@gmail.com). Maintained at https://github.com/angularsen/UnitsNet.

// ReSharper disable once CheckNamespace
namespace UnitsNet.Units
{
    // Disable missing XML comment warnings for the generated unit enums.
    #pragma warning disable 1591

    public enum LengthUnit
    {
        Undefined = 0,
        Centimeter,
        Decimeter,
        DtpPica,
        DtpPoint,
        Fathom,
        Foot,
<<<<<<< HEAD
        Hectometer,
=======
        Hand,
>>>>>>> 1edfef9a
        Inch,
        Kilometer,
        Meter,
        Microinch,
        Micrometer,
        Mil,
        Mile,
        Millimeter,
        Nanometer,
        NauticalMile,
        PrinterPica,
        PrinterPoint,
        Shackle,
        Twip,
        UsSurveyFoot,
        Yard,
    }

    #pragma warning restore 1591
}<|MERGE_RESOLUTION|>--- conflicted
+++ resolved
@@ -32,11 +32,8 @@
         DtpPoint,
         Fathom,
         Foot,
-<<<<<<< HEAD
         Hectometer,
-=======
         Hand,
->>>>>>> 1edfef9a
         Inch,
         Kilometer,
         Meter,
