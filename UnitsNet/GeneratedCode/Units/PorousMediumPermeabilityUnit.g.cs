//------------------------------------------------------------------------------
// <auto-generated>
//     This code was generated by \generate-code.bat.
//
//     Changes to this file will be lost when the code is regenerated.
//     The build server regenerates the code before each build and a pre-build
//     step will regenerate the code on each local build.
//
//     See https://github.com/angularsen/UnitsNet/wiki/Adding-a-New-Unit for how to add or edit units.
//
//     Add CustomCode\Quantities\MyQuantity.extra.cs files to add code to generated quantities.
//     Add UnitDefinitions\MyQuantity.json and run generate-code.bat to generate new units or quantities.
//
// </auto-generated>
//------------------------------------------------------------------------------

// Licensed under MIT No Attribution, see LICENSE file at the root.
// Copyright 2013 Andreas Gullberg Larsen (andreas.larsen84@gmail.com). Maintained at https://github.com/angularsen/UnitsNet.

// ReSharper disable once CheckNamespace
namespace UnitsNet.Units
{
    // Disable missing XML comment warnings for the generated unit enums.
    #pragma warning disable 1591

    public enum PorousMediumPermeabilityUnit
    {
<<<<<<< HEAD
        Darcy,
        Microdarcy,
        Millidarcy,
        SquareCentimeter,
        SquareMeter,
=======
        Undefined = 0,
        Darcy = 1,
        Microdarcy = 2,
        Millidarcy = 3,
        SquareCentimeter = 4,
        SquareMeter = 5,
>>>>>>> 424090fd
    }

    #pragma warning restore 1591
}<|MERGE_RESOLUTION|>--- conflicted
+++ resolved
@@ -25,20 +25,11 @@
 
     public enum PorousMediumPermeabilityUnit
     {
-<<<<<<< HEAD
-        Darcy,
-        Microdarcy,
-        Millidarcy,
-        SquareCentimeter,
-        SquareMeter,
-=======
-        Undefined = 0,
         Darcy = 1,
         Microdarcy = 2,
         Millidarcy = 3,
         SquareCentimeter = 4,
         SquareMeter = 5,
->>>>>>> 424090fd
     }
 
     #pragma warning restore 1591
