﻿//------------------------------------------------------------------------------
// <auto-generated>
//     This code was generated by \generate-code.bat.
//
//     Changes to this file will be lost when the code is regenerated.
//     The build server regenerates the code before each build and a pre-build
//     step will regenerate the code on each local build.
//
//     See https://github.com/angularsen/UnitsNet/wiki/Adding-a-New-Unit for how to add or edit units.
//
//     Add CustomCode\Quantities\MyQuantity.extra.cs files to add code to generated quantities.
//     Add UnitDefinitions\MyQuantity.json and run generate-code.bat to generate new units or quantities.
//
// </auto-generated>
//------------------------------------------------------------------------------

// Licensed under MIT No Attribution, see LICENSE file at the root.
// Copyright 2013 Andreas Gullberg Larsen (andreas.larsen84@gmail.com). Maintained at https://github.com/angularsen/UnitsNet.

using System;
using System.Globalization;
using System.Linq;
using JetBrains.Annotations;
using UnitsNet.InternalHelpers;
using UnitsNet.Units;

#nullable enable

// ReSharper disable once CheckNamespace

namespace UnitsNet
{
    /// <inheritdoc />
    /// <summary>
    ///     In electromagnetism, charge density is a measure of the amount of electric charge per volume.
    /// </summary>
    /// <remarks>
    ///     https://en.wikipedia.org/wiki/Charge_density
    /// </remarks>
    public partial struct ElectricChargeDensity<T> : IQuantityT<ElectricChargeDensityUnit, T>, IEquatable<ElectricChargeDensity<T>>, IComparable, IComparable<ElectricChargeDensity<T>>, IConvertible, IFormattable
    {
        /// <summary>
        ///     The unit this quantity was constructed with.
        /// </summary>
        private readonly ElectricChargeDensityUnit? _unit;

        static ElectricChargeDensity()
        {
            BaseDimensions = new BaseDimensions(-3, 0, 1, 1, 0, 0, 0);

            Info = new QuantityInfo<ElectricChargeDensityUnit>("ElectricChargeDensity",
                new UnitInfo<ElectricChargeDensityUnit>[] {
                    new UnitInfo<ElectricChargeDensityUnit>(ElectricChargeDensityUnit.CoulombPerCubicMeter, new BaseUnits(length: LengthUnit.Meter, time: DurationUnit.Second, current: ElectricCurrentUnit.Ampere)),
                },
                BaseUnit, Zero, BaseDimensions, QuantityType.ElectricChargeDensity);
        }

        /// <summary>
        ///     Creates the quantity with the given numeric value and unit.
        /// </summary>
        /// <param name="value">The numeric value to construct this quantity with.</param>
        /// <param name="unit">The unit representation to construct this quantity with.</param>
        /// <exception cref="ArgumentException">If value is NaN or Infinity.</exception>
        public ElectricChargeDensity(T value, ElectricChargeDensityUnit unit)
        {
            if(unit == ElectricChargeDensityUnit.Undefined)
              throw new ArgumentException("The quantity can not be created with an undefined unit.", nameof(unit));

            Value = value;
            _unit = unit;
        }

        /// <summary>
        /// Creates an instance of the quantity with the given numeric value in units compatible with the given <see cref="UnitSystem"/>.
        /// If multiple compatible units were found, the first match is used.
        /// </summary>
        /// <param name="value">The numeric value to construct this quantity with.</param>
        /// <param name="unitSystem">The unit system to create the quantity with.</param>
        /// <exception cref="ArgumentNullException">The given <see cref="UnitSystem"/> is null.</exception>
        /// <exception cref="ArgumentException">No unit was found for the given <see cref="UnitSystem"/>.</exception>
        public ElectricChargeDensity(T value, UnitSystem unitSystem)
        {
            if(unitSystem is null) throw new ArgumentNullException(nameof(unitSystem));

            var unitInfos = Info.GetUnitInfosFor(unitSystem.BaseUnits);
            var firstUnitInfo = unitInfos.FirstOrDefault();

            Value = value;
            _unit = firstUnitInfo?.Value ?? throw new ArgumentException("No units were found for the given UnitSystem.", nameof(unitSystem));
        }

        #region Static Properties

        /// <inheritdoc cref="IQuantity.QuantityInfo"/>
        public static QuantityInfo<ElectricChargeDensityUnit> Info { get; }

        /// <summary>
        ///     The <see cref="BaseDimensions" /> of this quantity.
        /// </summary>
        public static BaseDimensions BaseDimensions { get; }

        /// <summary>
        ///     The base unit of <see cref="ElectricChargeDensity{T}" />, which is CoulombPerCubicMeter. All conversions go via this value.
        /// </summary>
        public static ElectricChargeDensityUnit BaseUnit { get; } = ElectricChargeDensityUnit.CoulombPerCubicMeter;

        /// <summary>
        /// Represents the largest possible value of <see cref="ElectricChargeDensity{T}" />
        /// </summary>
        public static ElectricChargeDensity<T> MaxValue { get; } = new ElectricChargeDensity<T>(double.MaxValue, BaseUnit);

        /// <summary>
        /// Represents the smallest possible value of <see cref="ElectricChargeDensity{T}" />
        /// </summary>
        public static ElectricChargeDensity<T> MinValue { get; } = new ElectricChargeDensity<T>(double.MinValue, BaseUnit);

        /// <summary>
        ///     The <see cref="QuantityType" /> of this quantity.
        /// </summary>
        [Obsolete("QuantityType will be removed in the future. Use Info property instead.")]
        public static QuantityType QuantityType { get; } = QuantityType.ElectricChargeDensity;

        /// <summary>
        ///     All units of measurement for the <see cref="ElectricChargeDensity{T}" /> quantity.
        /// </summary>
        public static ElectricChargeDensityUnit[] Units { get; } = Enum.GetValues(typeof(ElectricChargeDensityUnit)).Cast<ElectricChargeDensityUnit>().Except(new ElectricChargeDensityUnit[]{ ElectricChargeDensityUnit.Undefined }).ToArray();

        /// <summary>
        ///     Gets an instance of this quantity with a value of 0 in the base unit CoulombPerCubicMeter.
        /// </summary>
        public static ElectricChargeDensity<T> Zero { get; } = new ElectricChargeDensity<T>((T)0, BaseUnit);

        #endregion

        #region Properties

        /// <summary>
        ///     The numeric value this quantity was constructed with.
        /// </summary>
        public T Value{ get; }

        double IQuantity.Value => Convert.ToDouble(Value);

        Enum IQuantity.Unit => Unit;

        /// <inheritdoc />
        public ElectricChargeDensityUnit Unit => _unit.GetValueOrDefault(BaseUnit);

        /// <inheritdoc />
        public QuantityInfo<ElectricChargeDensityUnit> QuantityInfo => Info;

        /// <inheritdoc cref="IQuantity.QuantityInfo"/>
        QuantityInfo IQuantity.QuantityInfo => Info;

        /// <summary>
        ///     The <see cref="QuantityType" /> of this quantity.
        /// </summary>
        public QuantityType Type => ElectricChargeDensity<T>.QuantityType;

        /// <summary>
        ///     The <see cref="BaseDimensions" /> of this quantity.
        /// </summary>
        public BaseDimensions Dimensions => ElectricChargeDensity<T>.BaseDimensions;

        #endregion

        #region Conversion Properties

        /// <summary>
        ///     Get <see cref="ElectricChargeDensity{T}" /> in CoulombsPerCubicMeter.
        /// </summary>
        public T CoulombsPerCubicMeter => As(ElectricChargeDensityUnit.CoulombPerCubicMeter);

        #endregion

        #region Static Methods

        /// <summary>
        ///     Get unit abbreviation string.
        /// </summary>
        /// <param name="unit">Unit to get abbreviation for.</param>
        /// <returns>Unit abbreviation string.</returns>
        public static string GetAbbreviation(ElectricChargeDensityUnit unit)
        {
            return GetAbbreviation(unit, null);
        }

        /// <summary>
        ///     Get unit abbreviation string.
        /// </summary>
        /// <param name="unit">Unit to get abbreviation for.</param>
        /// <returns>Unit abbreviation string.</returns>
        /// <param name="provider">Format to use for localization. Defaults to <see cref="CultureInfo.CurrentUICulture" /> if null.</param>
        public static string GetAbbreviation(ElectricChargeDensityUnit unit, IFormatProvider? provider)
        {
            return UnitAbbreviationsCache.Default.GetDefaultAbbreviation(unit, provider);
        }

        #endregion

        #region Static Factory Methods

        /// <summary>
        ///     Get <see cref="ElectricChargeDensity{T}" /> from CoulombsPerCubicMeter.
        /// </summary>
        /// <exception cref="ArgumentException">If value is NaN or Infinity.</exception>
        public static ElectricChargeDensity<T> FromCoulombsPerCubicMeter(T coulombspercubicmeter)
        {
            return new ElectricChargeDensity<T>(coulombspercubicmeter, ElectricChargeDensityUnit.CoulombPerCubicMeter);
        }

        /// <summary>
        ///     Dynamically convert from value and unit enum <see cref="ElectricChargeDensityUnit" /> to <see cref="ElectricChargeDensity{T}" />.
        /// </summary>
        /// <param name="value">Value to convert from.</param>
        /// <param name="fromUnit">Unit to convert from.</param>
        /// <returns><see cref="ElectricChargeDensity{T}" /> unit value.</returns>
        public static ElectricChargeDensity<T> From(T value, ElectricChargeDensityUnit fromUnit)
        {
            return new ElectricChargeDensity<T>(value, fromUnit);
        }

        #endregion

        #region Static Parse Methods

        /// <summary>
        ///     Parse a string with one or two quantities of the format "&lt;quantity&gt; &lt;unit&gt;".
        /// </summary>
        /// <param name="str">String to parse. Typically in the form: {number} {unit}</param>
        /// <example>
        ///     Length.Parse("5.5 m", new CultureInfo("en-US"));
        /// </example>
        /// <exception cref="ArgumentNullException">The value of 'str' cannot be null. </exception>
        /// <exception cref="ArgumentException">
        ///     Expected string to have one or two pairs of quantity and unit in the format
        ///     "&lt;quantity&gt; &lt;unit&gt;". Eg. "5.5 m" or "1ft 2in"
        /// </exception>
        /// <exception cref="AmbiguousUnitParseException">
        ///     More than one unit is represented by the specified unit abbreviation.
        ///     Example: Volume.Parse("1 cup") will throw, because it can refer to any of
        ///     <see cref="VolumeUnit.MetricCup" />, <see cref="VolumeUnit.UsLegalCup" /> and <see cref="VolumeUnit.UsCustomaryCup" />.
        /// </exception>
        /// <exception cref="UnitsNetException">
        ///     If anything else goes wrong, typically due to a bug or unhandled case.
        ///     We wrap exceptions in <see cref="UnitsNetException" /> to allow you to distinguish
        ///     Units.NET exceptions from other exceptions.
        /// </exception>
        public static ElectricChargeDensity<T> Parse(string str)
        {
            return Parse(str, null);
        }

        /// <summary>
        ///     Parse a string with one or two quantities of the format "&lt;quantity&gt; &lt;unit&gt;".
        /// </summary>
        /// <param name="str">String to parse. Typically in the form: {number} {unit}</param>
        /// <example>
        ///     Length.Parse("5.5 m", new CultureInfo("en-US"));
        /// </example>
        /// <exception cref="ArgumentNullException">The value of 'str' cannot be null. </exception>
        /// <exception cref="ArgumentException">
        ///     Expected string to have one or two pairs of quantity and unit in the format
        ///     "&lt;quantity&gt; &lt;unit&gt;". Eg. "5.5 m" or "1ft 2in"
        /// </exception>
        /// <exception cref="AmbiguousUnitParseException">
        ///     More than one unit is represented by the specified unit abbreviation.
        ///     Example: Volume.Parse("1 cup") will throw, because it can refer to any of
        ///     <see cref="VolumeUnit.MetricCup" />, <see cref="VolumeUnit.UsLegalCup" /> and <see cref="VolumeUnit.UsCustomaryCup" />.
        /// </exception>
        /// <exception cref="UnitsNetException">
        ///     If anything else goes wrong, typically due to a bug or unhandled case.
        ///     We wrap exceptions in <see cref="UnitsNetException" /> to allow you to distinguish
        ///     Units.NET exceptions from other exceptions.
        /// </exception>
        /// <param name="provider">Format to use when parsing number and unit. Defaults to <see cref="CultureInfo.CurrentUICulture" /> if null.</param>
<<<<<<< HEAD
        public static ElectricChargeDensity<T> Parse(string str, [CanBeNull] IFormatProvider provider)
=======
        public static ElectricChargeDensity Parse(string str, IFormatProvider? provider)
>>>>>>> 6e7ae0e5
        {
            return QuantityParser.Default.Parse<ElectricChargeDensity<T>, ElectricChargeDensityUnit>(
                str,
                provider,
                From);
        }

        /// <summary>
        ///     Try to parse a string with one or two quantities of the format "&lt;quantity&gt; &lt;unit&gt;".
        /// </summary>
        /// <param name="str">String to parse. Typically in the form: {number} {unit}</param>
        /// <param name="result">Resulting unit quantity if successful.</param>
        /// <example>
        ///     Length.Parse("5.5 m", new CultureInfo("en-US"));
        /// </example>
<<<<<<< HEAD
        public static bool TryParse([CanBeNull] string str, out ElectricChargeDensity<T> result)
=======
        public static bool TryParse(string? str, out ElectricChargeDensity result)
>>>>>>> 6e7ae0e5
        {
            return TryParse(str, null, out result);
        }

        /// <summary>
        ///     Try to parse a string with one or two quantities of the format "&lt;quantity&gt; &lt;unit&gt;".
        /// </summary>
        /// <param name="str">String to parse. Typically in the form: {number} {unit}</param>
        /// <param name="result">Resulting unit quantity if successful.</param>
        /// <returns>True if successful, otherwise false.</returns>
        /// <example>
        ///     Length.Parse("5.5 m", new CultureInfo("en-US"));
        /// </example>
        /// <param name="provider">Format to use when parsing number and unit. Defaults to <see cref="CultureInfo.CurrentUICulture" /> if null.</param>
<<<<<<< HEAD
        public static bool TryParse([CanBeNull] string str, [CanBeNull] IFormatProvider provider, out ElectricChargeDensity<T> result)
=======
        public static bool TryParse(string? str, IFormatProvider? provider, out ElectricChargeDensity result)
>>>>>>> 6e7ae0e5
        {
            return QuantityParser.Default.TryParse<ElectricChargeDensity<T>, ElectricChargeDensityUnit>(
                str,
                provider,
                From,
                out result);
        }

        /// <summary>
        ///     Parse a unit string.
        /// </summary>
        /// <param name="str">String to parse. Typically in the form: {number} {unit}</param>
        /// <example>
        ///     Length.ParseUnit("m", new CultureInfo("en-US"));
        /// </example>
        /// <exception cref="ArgumentNullException">The value of 'str' cannot be null. </exception>
        /// <exception cref="UnitsNetException">Error parsing string.</exception>
        public static ElectricChargeDensityUnit ParseUnit(string str)
        {
            return ParseUnit(str, null);
        }

        /// <summary>
        ///     Parse a unit string.
        /// </summary>
        /// <param name="str">String to parse. Typically in the form: {number} {unit}</param>
        /// <param name="provider">Format to use when parsing number and unit. Defaults to <see cref="CultureInfo.CurrentUICulture" /> if null.</param>
        /// <example>
        ///     Length.ParseUnit("m", new CultureInfo("en-US"));
        /// </example>
        /// <exception cref="ArgumentNullException">The value of 'str' cannot be null. </exception>
        /// <exception cref="UnitsNetException">Error parsing string.</exception>
        public static ElectricChargeDensityUnit ParseUnit(string str, IFormatProvider? provider)
        {
            return UnitParser.Default.Parse<ElectricChargeDensityUnit>(str, provider);
        }

        /// <inheritdoc cref="TryParseUnit(string,IFormatProvider,out UnitsNet.Units.ElectricChargeDensityUnit)"/>
        public static bool TryParseUnit(string str, out ElectricChargeDensityUnit unit)
        {
            return TryParseUnit(str, null, out unit);
        }

        /// <summary>
        ///     Parse a unit string.
        /// </summary>
        /// <param name="str">String to parse. Typically in the form: {number} {unit}</param>
        /// <param name="unit">The parsed unit if successful.</param>
        /// <returns>True if successful, otherwise false.</returns>
        /// <example>
        ///     Length.TryParseUnit("m", new CultureInfo("en-US"));
        /// </example>
        /// <param name="provider">Format to use when parsing number and unit. Defaults to <see cref="CultureInfo.CurrentUICulture" /> if null.</param>
        public static bool TryParseUnit(string str, IFormatProvider? provider, out ElectricChargeDensityUnit unit)
        {
            return UnitParser.Default.TryParse<ElectricChargeDensityUnit>(str, provider, out unit);
        }

        #endregion

        #region Arithmetic Operators

        /// <summary>Negate the value.</summary>
        public static ElectricChargeDensity<T> operator -(ElectricChargeDensity<T> right)
        {
            return new ElectricChargeDensity<T>(CompiledLambdas.Negate(right.Value), right.Unit);
        }

        /// <summary>Get <see cref="ElectricChargeDensity{T}"/> from adding two <see cref="ElectricChargeDensity{T}"/>.</summary>
        public static ElectricChargeDensity<T> operator +(ElectricChargeDensity<T> left, ElectricChargeDensity<T> right)
        {
            var value = CompiledLambdas.Add(left.Value, right.GetValueAs(left.Unit));
            return new ElectricChargeDensity<T>(value, left.Unit);
        }

        /// <summary>Get <see cref="ElectricChargeDensity{T}"/> from subtracting two <see cref="ElectricChargeDensity{T}"/>.</summary>
        public static ElectricChargeDensity<T> operator -(ElectricChargeDensity<T> left, ElectricChargeDensity<T> right)
        {
            var value = CompiledLambdas.Subtract(left.Value, right.GetValueAs(left.Unit));
            return new ElectricChargeDensity<T>(value, left.Unit);
        }

        /// <summary>Get <see cref="ElectricChargeDensity{T}"/> from multiplying value and <see cref="ElectricChargeDensity{T}"/>.</summary>
        public static ElectricChargeDensity<T> operator *(T left, ElectricChargeDensity<T> right)
        {
            var value = CompiledLambdas.Multiply(left, right.Value);
            return new ElectricChargeDensity<T>(value, right.Unit);
        }

        /// <summary>Get <see cref="ElectricChargeDensity{T}"/> from multiplying value and <see cref="ElectricChargeDensity{T}"/>.</summary>
        public static ElectricChargeDensity<T> operator *(ElectricChargeDensity<T> left, T right)
        {
            var value = CompiledLambdas.Multiply(left.Value, right);
            return new ElectricChargeDensity<T>(value, left.Unit);
        }

        /// <summary>Get <see cref="ElectricChargeDensity{T}"/> from dividing <see cref="ElectricChargeDensity{T}"/> by value.</summary>
        public static ElectricChargeDensity<T> operator /(ElectricChargeDensity<T> left, T right)
        {
            var value = CompiledLambdas.Divide(left.Value, right);
            return new ElectricChargeDensity<T>(value, left.Unit);
        }

        /// <summary>Get ratio value from dividing <see cref="ElectricChargeDensity{T}"/> by <see cref="ElectricChargeDensity{T}"/>.</summary>
        public static T operator /(ElectricChargeDensity<T> left, ElectricChargeDensity<T> right)
        {
            return CompiledLambdas.Divide(left.CoulombsPerCubicMeter, right.CoulombsPerCubicMeter);
        }

        #endregion

        #region Equality / IComparable

        /// <summary>Returns true if less or equal to.</summary>
        public static bool operator <=(ElectricChargeDensity<T> left, ElectricChargeDensity<T> right)
        {
            return CompiledLambdas.LessThanOrEqual(left.Value, right.GetValueAs(left.Unit));
        }

        /// <summary>Returns true if greater than or equal to.</summary>
        public static bool operator >=(ElectricChargeDensity<T> left, ElectricChargeDensity<T> right)
        {
            return CompiledLambdas.GreaterThanOrEqual(left.Value, right.GetValueAs(left.Unit));
        }

        /// <summary>Returns true if less than.</summary>
        public static bool operator <(ElectricChargeDensity<T> left, ElectricChargeDensity<T> right)
        {
            return CompiledLambdas.LessThan(left.Value, right.GetValueAs(left.Unit));
        }

        /// <summary>Returns true if greater than.</summary>
        public static bool operator >(ElectricChargeDensity<T> left, ElectricChargeDensity<T> right)
        {
            return CompiledLambdas.GreaterThan(left.Value, right.GetValueAs(left.Unit));
        }

        /// <summary>Returns true if exactly equal.</summary>
        /// <remarks>Consider using <see cref="Equals(ElectricChargeDensity{T}, double, ComparisonType)"/> for safely comparing floating point values.</remarks>
        public static bool operator ==(ElectricChargeDensity<T> left, ElectricChargeDensity<T> right)
        {
            return left.Equals(right);
        }

        /// <summary>Returns true if not exactly equal.</summary>
        /// <remarks>Consider using <see cref="Equals(ElectricChargeDensity{T}, double, ComparisonType)"/> for safely comparing floating point values.</remarks>
        public static bool operator !=(ElectricChargeDensity<T> left, ElectricChargeDensity<T> right)
        {
            return !(left == right);
        }

        /// <inheritdoc />
        public int CompareTo(object obj)
        {
            if(obj is null) throw new ArgumentNullException(nameof(obj));
            if(!(obj is ElectricChargeDensity<T> objElectricChargeDensity)) throw new ArgumentException("Expected type ElectricChargeDensity.", nameof(obj));

            return CompareTo(objElectricChargeDensity);
        }

        /// <inheritdoc />
        public int CompareTo(ElectricChargeDensity<T> other)
        {
            return System.Collections.Generic.Comparer<T>.Default.Compare(Value, other.GetValueAs(this.Unit));
        }

        /// <inheritdoc />
        /// <remarks>Consider using <see cref="Equals(ElectricChargeDensity{T}, double, ComparisonType)"/> for safely comparing floating point values.</remarks>
        public override bool Equals(object obj)
        {
            if(obj is null || !(obj is ElectricChargeDensity<T> objElectricChargeDensity))
                return false;

            return Equals(objElectricChargeDensity);
        }

        /// <inheritdoc />
        /// <remarks>Consider using <see cref="Equals(ElectricChargeDensity{T}, double, ComparisonType)"/> for safely comparing floating point values.</remarks>
        public bool Equals(ElectricChargeDensity<T> other)
        {
            return Value.Equals(other.GetValueAs(this.Unit));
        }

        /// <summary>
        ///     <para>
        ///     Compare equality to another <see cref="ElectricChargeDensity{T}" /> within the given absolute or relative tolerance.
        ///     </para>
        ///     <para>
        ///     Relative tolerance is defined as the maximum allowable absolute difference between this quantity's value and
        ///     <paramref name="other"/> as a percentage of this quantity's value. <paramref name="other"/> will be converted into
        ///     this quantity's unit for comparison. A relative tolerance of 0.01 means the absolute difference must be within +/- 1% of
        ///     this quantity's value to be considered equal.
        ///     <example>
        ///     In this example, the two quantities will be equal if the value of b is within +/- 1% of a (0.02m or 2cm).
        ///     <code>
        ///     var a = Length.FromMeters(2.0);
        ///     var b = Length.FromInches(50.0);
        ///     a.Equals(b, 0.01, ComparisonType.Relative);
        ///     </code>
        ///     </example>
        ///     </para>
        ///     <para>
        ///     Absolute tolerance is defined as the maximum allowable absolute difference between this quantity's value and
        ///     <paramref name="other"/> as a fixed number in this quantity's unit. <paramref name="other"/> will be converted into
        ///     this quantity's unit for comparison.
        ///     <example>
        ///     In this example, the two quantities will be equal if the value of b is within 0.01 of a (0.01m or 1cm).
        ///     <code>
        ///     var a = Length.FromMeters(2.0);
        ///     var b = Length.FromInches(50.0);
        ///     a.Equals(b, 0.01, ComparisonType.Absolute);
        ///     </code>
        ///     </example>
        ///     </para>
        ///     <para>
        ///     Note that it is advised against specifying zero difference, due to the nature
        ///     of floating point operations and using System.Double internally.
        ///     </para>
        /// </summary>
        /// <param name="other">The other quantity to compare to.</param>
        /// <param name="tolerance">The absolute or relative tolerance value. Must be greater than or equal to 0.</param>
        /// <param name="comparisonType">The comparison type: either relative or absolute.</param>
        /// <returns>True if the absolute difference between the two values is not greater than the specified relative or absolute tolerance.</returns>
        public bool Equals(ElectricChargeDensity<T> other, double tolerance, ComparisonType comparisonType)
        {
            if(tolerance < 0)
                throw new ArgumentOutOfRangeException("tolerance", "Tolerance must be greater than or equal to 0.");

            var otherValueInThisUnits = other.As(this.Unit);
            return UnitsNet.Comparison.Equals(Value, otherValueInThisUnits, tolerance, comparisonType);
        }

        /// <summary>
        ///     Returns the hash code for this instance.
        /// </summary>
        /// <returns>A hash code for the current <see cref="ElectricChargeDensity{T}" />.</returns>
        public override int GetHashCode()
        {
            return new { Info.Name, Value, Unit }.GetHashCode();
        }

        #endregion

        #region Conversion Methods

        /// <summary>
        ///     Convert to the unit representation <paramref name="unit" />.
        /// </summary>
        /// <returns>Value converted to the specified unit.</returns>
        public T As(ElectricChargeDensityUnit unit)
        {
            if(Unit == unit)
                return Value;

            var converted = GetValueAs(unit);
            return converted;
        }

        /// <inheritdoc cref="IQuantity.As(UnitSystem)"/>
        public T As(UnitSystem unitSystem)
        {
            if(unitSystem is null)
                throw new ArgumentNullException(nameof(unitSystem));

            var unitInfos = Info.GetUnitInfosFor(unitSystem.BaseUnits);

            var firstUnitInfo = unitInfos.FirstOrDefault();
            if(firstUnitInfo == null)
                throw new ArgumentException("No units were found for the given UnitSystem.", nameof(unitSystem));

            return As(firstUnitInfo.Value);
        }

        /// <inheritdoc />
        double IQuantity.As(Enum unit)
        {
            if(!(unit is ElectricChargeDensityUnit unitAsElectricChargeDensityUnit))
                throw new ArgumentException($"The given unit is of type {unit.GetType()}. Only {typeof(ElectricChargeDensityUnit)} is supported.", nameof(unit));

            var asValue = As(unitAsElectricChargeDensityUnit);
            return Convert.ToDouble(asValue);
        }

        double IQuantity.As(UnitSystem unitSystem) => Convert.ToDouble(As(unitSystem));

        double IQuantity<ElectricChargeDensityUnit>.As(ElectricChargeDensityUnit unit) => Convert.ToDouble(As(unit));

        /// <summary>
        ///     Converts this <see cref="ElectricChargeDensity{T}" /> to another <see cref="ElectricChargeDensity{T}" /> with the unit representation <paramref name="unit" />.
        /// </summary>
        /// <returns>A <see cref="ElectricChargeDensity{T}" /> with the specified unit.</returns>
        public ElectricChargeDensity<T> ToUnit(ElectricChargeDensityUnit unit)
        {
            var convertedValue = GetValueAs(unit);
            return new ElectricChargeDensity<T>(convertedValue, unit);
        }

        /// <inheritdoc />
        IQuantity IQuantity.ToUnit(Enum unit)
        {
            if(!(unit is ElectricChargeDensityUnit unitAsElectricChargeDensityUnit))
                throw new ArgumentException($"The given unit is of type {unit.GetType()}. Only {typeof(ElectricChargeDensityUnit)} is supported.", nameof(unit));

            return ToUnit(unitAsElectricChargeDensityUnit);
        }

        /// <inheritdoc cref="IQuantity.ToUnit(UnitSystem)"/>
        public ElectricChargeDensity<T> ToUnit(UnitSystem unitSystem)
        {
            if(unitSystem is null)
                throw new ArgumentNullException(nameof(unitSystem));

            var unitInfos = Info.GetUnitInfosFor(unitSystem.BaseUnits);

            var firstUnitInfo = unitInfos.FirstOrDefault();
            if(firstUnitInfo == null)
                throw new ArgumentException("No units were found for the given UnitSystem.", nameof(unitSystem));

            return ToUnit(firstUnitInfo.Value);
        }

        /// <inheritdoc />
        IQuantity IQuantity.ToUnit(UnitSystem unitSystem) => ToUnit(unitSystem);

        /// <inheritdoc />
        IQuantity<ElectricChargeDensityUnit> IQuantity<ElectricChargeDensityUnit>.ToUnit(ElectricChargeDensityUnit unit) => ToUnit(unit);

        /// <inheritdoc />
        IQuantityT<ElectricChargeDensityUnit, T> IQuantityT<ElectricChargeDensityUnit, T>.ToUnit(ElectricChargeDensityUnit unit) => ToUnit(unit);

        /// <inheritdoc />
        IQuantity<ElectricChargeDensityUnit> IQuantity<ElectricChargeDensityUnit>.ToUnit(UnitSystem unitSystem) => ToUnit(unitSystem);

        /// <inheritdoc />
        IQuantityT<ElectricChargeDensityUnit, T> IQuantityT<ElectricChargeDensityUnit, T>.ToUnit(UnitSystem unitSystem) => ToUnit(unitSystem);

        /// <summary>
        ///     Converts the current value + unit to the base unit.
        ///     This is typically the first step in converting from one unit to another.
        /// </summary>
        /// <returns>The value in the base unit representation.</returns>
        private T GetValueInBaseUnit()
        {
            switch(Unit)
            {
                case ElectricChargeDensityUnit.CoulombPerCubicMeter: return Value;
                default:
                    throw new NotImplementedException($"Can not convert {Unit} to base units.");
            }
        }

        /// <summary>
        ///     Converts the current value + unit to the base unit.
        ///     This is typically the first step in converting from one unit to another.
        /// </summary>
        /// <returns>The value in the base unit representation.</returns>
        internal ElectricChargeDensity<T> ToBaseUnit()
        {
            var baseUnitValue = GetValueInBaseUnit();
            return new ElectricChargeDensity<T>(baseUnitValue, BaseUnit);
        }

        private T GetValueAs(ElectricChargeDensityUnit unit)
        {
            if(Unit == unit)
                return Value;

            var baseUnitValue = GetValueInBaseUnit();

            switch(unit)
            {
                case ElectricChargeDensityUnit.CoulombPerCubicMeter: return baseUnitValue;
                default:
                    throw new NotImplementedException($"Can not convert {Unit} to {unit}.");
            }
        }

        #endregion

        #region ToString Methods

        /// <summary>
        ///     Gets the default string representation of value and unit.
        /// </summary>
        /// <returns>String representation.</returns>
        public override string ToString()
        {
            return ToString("g");
        }

        /// <summary>
        ///     Gets the default string representation of value and unit using the given format provider.
        /// </summary>
        /// <returns>String representation.</returns>
        /// <param name="provider">Format to use for localization and number formatting. Defaults to <see cref="CultureInfo.CurrentUICulture" /> if null.</param>
        public string ToString(IFormatProvider? provider)
        {
            return ToString("g", provider);
        }

        /// <summary>
        ///     Get string representation of value and unit.
        /// </summary>
        /// <param name="significantDigitsAfterRadix">The number of significant digits after the radix point.</param>
        /// <returns>String representation.</returns>
        /// <param name="provider">Format to use for localization and number formatting. Defaults to <see cref="CultureInfo.CurrentUICulture" /> if null.</param>
        [Obsolete(@"This method is deprecated and will be removed at a future release. Please use ToString(""s2"") or ToString(""s2"", provider) where 2 is an example of the number passed to significantDigitsAfterRadix.")]
        public string ToString(IFormatProvider? provider, int significantDigitsAfterRadix)
        {
            var value = Convert.ToDouble(Value);
            var format = UnitFormatter.GetFormat(value, significantDigitsAfterRadix);
            return ToString(provider, format);
        }

        /// <summary>
        ///     Get string representation of value and unit.
        /// </summary>
        /// <param name="format">String format to use. Default:  "{0:0.##} {1} for value and unit abbreviation respectively."</param>
        /// <param name="args">Arguments for string format. Value and unit are implicitly included as arguments 0 and 1.</param>
        /// <returns>String representation.</returns>
        /// <param name="provider">Format to use for localization and number formatting. Defaults to <see cref="CultureInfo.CurrentUICulture" /> if null.</param>
        [Obsolete("This method is deprecated and will be removed at a future release. Please use string.Format().")]
        public string ToString(IFormatProvider? provider, [NotNull] string format, [NotNull] params object[] args)
        {
            if (format == null) throw new ArgumentNullException(nameof(format));
            if (args == null) throw new ArgumentNullException(nameof(args));

            provider = provider ?? CultureInfo.CurrentUICulture;

            var value = Convert.ToDouble(Value);
            var formatArgs = UnitFormatter.GetFormatArgs(Unit, value, provider, args);
            return string.Format(provider, format, formatArgs);
        }

        /// <inheritdoc cref="QuantityFormatter.Format{TUnitType}(IQuantity{TUnitType}, string, IFormatProvider)"/>
        /// <summary>
        /// Gets the string representation of this instance in the specified format string using <see cref="CultureInfo.CurrentUICulture" />.
        /// </summary>
        /// <param name="format">The format string.</param>
        /// <returns>The string representation.</returns>
        public string ToString(string format)
        {
            return ToString(format, CultureInfo.CurrentUICulture);
        }

        /// <inheritdoc cref="QuantityFormatter.Format{TUnitType}(IQuantity{TUnitType}, string, IFormatProvider)"/>
        /// <summary>
        /// Gets the string representation of this instance in the specified format string using the specified format provider, or <see cref="CultureInfo.CurrentUICulture" /> if null.
        /// </summary>
        /// <param name="format">The format string.</param>
        /// <param name="provider">Format to use for localization and number formatting. Defaults to <see cref="CultureInfo.CurrentUICulture" /> if null.</param>
        /// <returns>The string representation.</returns>
        public string ToString(string format, IFormatProvider? provider)
        {
            return QuantityFormatter.Format<ElectricChargeDensityUnit>(this, format, provider);
        }

        #endregion

        #region IConvertible Methods

        TypeCode IConvertible.GetTypeCode()
        {
            return TypeCode.Object;
        }

        bool IConvertible.ToBoolean(IFormatProvider provider)
        {
            throw new InvalidCastException($"Converting {typeof(ElectricChargeDensity<T>)} to bool is not supported.");
        }

        byte IConvertible.ToByte(IFormatProvider provider)
        {
            return Convert.ToByte(Value);
        }

        char IConvertible.ToChar(IFormatProvider provider)
        {
            throw new InvalidCastException($"Converting {typeof(ElectricChargeDensity<T>)} to char is not supported.");
        }

        DateTime IConvertible.ToDateTime(IFormatProvider provider)
        {
            throw new InvalidCastException($"Converting {typeof(ElectricChargeDensity<T>)} to DateTime is not supported.");
        }

        decimal IConvertible.ToDecimal(IFormatProvider provider)
        {
            return Convert.ToDecimal(Value);
        }

        double IConvertible.ToDouble(IFormatProvider provider)
        {
            return Convert.ToDouble(Value);
        }

        short IConvertible.ToInt16(IFormatProvider provider)
        {
            return Convert.ToInt16(Value);
        }

        int IConvertible.ToInt32(IFormatProvider provider)
        {
            return Convert.ToInt32(Value);
        }

        long IConvertible.ToInt64(IFormatProvider provider)
        {
            return Convert.ToInt64(Value);
        }

        sbyte IConvertible.ToSByte(IFormatProvider provider)
        {
            return Convert.ToSByte(Value);
        }

        float IConvertible.ToSingle(IFormatProvider provider)
        {
            return Convert.ToSingle(Value);
        }

        string IConvertible.ToString(IFormatProvider provider)
        {
            return ToString("g", provider);
        }

        object IConvertible.ToType(Type conversionType, IFormatProvider provider)
        {
            if(conversionType == typeof(ElectricChargeDensity<T>))
                return this;
            else if(conversionType == typeof(ElectricChargeDensityUnit))
                return Unit;
            else if(conversionType == typeof(QuantityType))
<<<<<<< HEAD
                return ElectricChargeDensity<T>.QuantityType;
=======
                return ElectricChargeDensity.QuantityType;
            else if(conversionType == typeof(QuantityInfo))
                return ElectricChargeDensity.Info;
>>>>>>> 6e7ae0e5
            else if(conversionType == typeof(BaseDimensions))
                return ElectricChargeDensity<T>.BaseDimensions;
            else
                throw new InvalidCastException($"Converting {typeof(ElectricChargeDensity<T>)} to {conversionType} is not supported.");
        }

        ushort IConvertible.ToUInt16(IFormatProvider provider)
        {
            return Convert.ToUInt16(Value);
        }

        uint IConvertible.ToUInt32(IFormatProvider provider)
        {
            return Convert.ToUInt32(Value);
        }

        ulong IConvertible.ToUInt64(IFormatProvider provider)
        {
            return Convert.ToUInt64(Value);
        }

        #endregion
    }
}<|MERGE_RESOLUTION|>--- conflicted
+++ resolved
@@ -140,29 +140,6 @@
         public T Value{ get; }
 
         double IQuantity.Value => Convert.ToDouble(Value);
-
-        Enum IQuantity.Unit => Unit;
-
-        /// <inheritdoc />
-        public ElectricChargeDensityUnit Unit => _unit.GetValueOrDefault(BaseUnit);
-
-        /// <inheritdoc />
-        public QuantityInfo<ElectricChargeDensityUnit> QuantityInfo => Info;
-
-        /// <inheritdoc cref="IQuantity.QuantityInfo"/>
-        QuantityInfo IQuantity.QuantityInfo => Info;
-
-        /// <summary>
-        ///     The <see cref="QuantityType" /> of this quantity.
-        /// </summary>
-        public QuantityType Type => ElectricChargeDensity<T>.QuantityType;
-
-        /// <summary>
-        ///     The <see cref="BaseDimensions" /> of this quantity.
-        /// </summary>
-        public BaseDimensions Dimensions => ElectricChargeDensity<T>.BaseDimensions;
-
-        #endregion
 
         #region Conversion Properties
 
@@ -274,11 +251,7 @@
         ///     Units.NET exceptions from other exceptions.
         /// </exception>
         /// <param name="provider">Format to use when parsing number and unit. Defaults to <see cref="CultureInfo.CurrentUICulture" /> if null.</param>
-<<<<<<< HEAD
-        public static ElectricChargeDensity<T> Parse(string str, [CanBeNull] IFormatProvider provider)
-=======
-        public static ElectricChargeDensity Parse(string str, IFormatProvider? provider)
->>>>>>> 6e7ae0e5
+        public static ElectricChargeDensity<T> Parse(string str, IFormatProvider? provider)
         {
             return QuantityParser.Default.Parse<ElectricChargeDensity<T>, ElectricChargeDensityUnit>(
                 str,
@@ -294,11 +267,7 @@
         /// <example>
         ///     Length.Parse("5.5 m", new CultureInfo("en-US"));
         /// </example>
-<<<<<<< HEAD
-        public static bool TryParse([CanBeNull] string str, out ElectricChargeDensity<T> result)
-=======
-        public static bool TryParse(string? str, out ElectricChargeDensity result)
->>>>>>> 6e7ae0e5
+        public static bool TryParse(string? str, out ElectricChargeDensity<T> result)
         {
             return TryParse(str, null, out result);
         }
@@ -313,11 +282,7 @@
         ///     Length.Parse("5.5 m", new CultureInfo("en-US"));
         /// </example>
         /// <param name="provider">Format to use when parsing number and unit. Defaults to <see cref="CultureInfo.CurrentUICulture" /> if null.</param>
-<<<<<<< HEAD
-        public static bool TryParse([CanBeNull] string str, [CanBeNull] IFormatProvider provider, out ElectricChargeDensity<T> result)
-=======
-        public static bool TryParse(string? str, IFormatProvider? provider, out ElectricChargeDensity result)
->>>>>>> 6e7ae0e5
+        public static bool TryParse(string? str, IFormatProvider? provider, out ElectricChargeDensity<T> result)
         {
             return QuantityParser.Default.TryParse<ElectricChargeDensity<T>, ElectricChargeDensityUnit>(
                 str,
@@ -851,13 +816,9 @@
             else if(conversionType == typeof(ElectricChargeDensityUnit))
                 return Unit;
             else if(conversionType == typeof(QuantityType))
-<<<<<<< HEAD
                 return ElectricChargeDensity<T>.QuantityType;
-=======
-                return ElectricChargeDensity.QuantityType;
             else if(conversionType == typeof(QuantityInfo))
-                return ElectricChargeDensity.Info;
->>>>>>> 6e7ae0e5
+                return ElectricChargeDensity<T>.Info;
             else if(conversionType == typeof(BaseDimensions))
                 return ElectricChargeDensity<T>.BaseDimensions;
             else
