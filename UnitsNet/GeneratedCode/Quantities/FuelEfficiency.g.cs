--- conflicted
+++ resolved
@@ -80,12 +80,6 @@
         /// <exception cref="ArgumentException">If value is NaN or Infinity.</exception>
         public FuelEfficiency(double value, FuelEfficiencyUnit unit)
         {
-<<<<<<< HEAD
-=======
-            if (unit == FuelEfficiencyUnit.Undefined)
-              throw new ArgumentException("The quantity can not be created with an undefined unit.", nameof(unit));
-
->>>>>>> b5300902
             _value = Guard.EnsureValidNumber(value, nameof(value));
             _unit = unit;
         }
@@ -199,16 +193,10 @@
         internal static void RegisterDefaultConversions(UnitConverter unitConverter)
         {
             // Register in unit converter: BaseUnit -> FuelEfficiencyUnit
-<<<<<<< HEAD
-            unitConverter.SetConversionFunction<FuelEfficiency>(FuelEfficiencyUnit.LiterPer100Kilometers, FuelEfficiencyUnit.KilometerPerLiter, quantity => new FuelEfficiency(100/quantity.Value, FuelEfficiencyUnit.KilometerPerLiter));
-            unitConverter.SetConversionFunction<FuelEfficiency>(FuelEfficiencyUnit.LiterPer100Kilometers, FuelEfficiencyUnit.MilePerUkGallon, quantity => new FuelEfficiency((100*4.54609188)/(1.609344*quantity.Value), FuelEfficiencyUnit.MilePerUkGallon));
-            unitConverter.SetConversionFunction<FuelEfficiency>(FuelEfficiencyUnit.LiterPer100Kilometers, FuelEfficiencyUnit.MilePerUsGallon, quantity => new FuelEfficiency((100*3.785411784)/(1.609344*quantity.Value), FuelEfficiencyUnit.MilePerUsGallon));
-=======
             unitConverter.SetConversionFunction<FuelEfficiency>(FuelEfficiencyUnit.LiterPer100Kilometers, FuelEfficiencyUnit.KilometerPerLiter, quantity => new FuelEfficiency(100 / quantity.Value, FuelEfficiencyUnit.KilometerPerLiter));
             unitConverter.SetConversionFunction<FuelEfficiency>(FuelEfficiencyUnit.LiterPer100Kilometers, FuelEfficiencyUnit.MilePerUkGallon, quantity => new FuelEfficiency((100 * 4.54609188) / (1.609344 * quantity.Value), FuelEfficiencyUnit.MilePerUkGallon));
             unitConverter.SetConversionFunction<FuelEfficiency>(FuelEfficiencyUnit.LiterPer100Kilometers, FuelEfficiencyUnit.MilePerUsGallon, quantity => new FuelEfficiency((100 * 3.785411784) / (1.609344 * quantity.Value), FuelEfficiencyUnit.MilePerUsGallon));
 
->>>>>>> b5300902
             // Register in unit converter: BaseUnit <-> BaseUnit
             unitConverter.SetConversionFunction<FuelEfficiency>(FuelEfficiencyUnit.LiterPer100Kilometers, FuelEfficiencyUnit.LiterPer100Kilometers, quantity => quantity);
 
@@ -535,26 +523,6 @@
             return _value.CompareTo(other.GetValueAs(this.Unit));
         }
 
-<<<<<<< HEAD
-=======
-        /// <inheritdoc />
-        /// <remarks>Consider using <see cref="Equals(FuelEfficiency, double, ComparisonType)"/> for safely comparing floating point values.</remarks>
-        public override bool Equals(object obj)
-        {
-            if (obj is null || !(obj is FuelEfficiency objFuelEfficiency))
-                return false;
-
-            return Equals(objFuelEfficiency);
-        }
-
-        /// <inheritdoc />
-        /// <remarks>Consider using <see cref="Equals(FuelEfficiency, double, ComparisonType)"/> for safely comparing floating point values.</remarks>
-        public bool Equals(FuelEfficiency other)
-        {
-            return _value.Equals(other.GetValueAs(this.Unit));
-        }
-
->>>>>>> b5300902
         /// <summary>
         ///     <para>
         ///     Compare equality to another FuelEfficiency within the given absolute or relative tolerance.
@@ -734,7 +702,7 @@
         {
             var converted = ToUnit(unit);
             return (double)converted.Value;
-            }
+        }
 
         #endregion
 
@@ -857,13 +825,7 @@
                 return this;
             else if (conversionType == typeof(FuelEfficiencyUnit))
                 return Unit;
-<<<<<<< HEAD
-            else if(conversionType == typeof(QuantityInfo))
-=======
-            else if (conversionType == typeof(QuantityType))
-                return FuelEfficiency.QuantityType;
             else if (conversionType == typeof(QuantityInfo))
->>>>>>> b5300902
                 return FuelEfficiency.Info;
             else if (conversionType == typeof(BaseDimensions))
                 return FuelEfficiency.BaseDimensions;
