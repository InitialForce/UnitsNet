﻿//------------------------------------------------------------------------------
// <auto-generated>
//     This code was generated by \generate-code.bat.
//
//     Changes to this file will be lost when the code is regenerated.
//     The build server regenerates the code before each build and a pre-build
//     step will regenerate the code on each local build.
//
//     See https://github.com/angularsen/UnitsNet/wiki/Adding-a-New-Unit for how to add or edit units.
//
//     Add CustomCode\Quantities\MyQuantity.extra.cs files to add code to generated quantities.
//     Add UnitDefinitions\MyQuantity.json and run generate-code.bat to generate new units or quantities.
//
// </auto-generated>
//------------------------------------------------------------------------------

// Copyright (c) 2013 Andreas Gullberg Larsen (andreas.larsen84@gmail.com).
// https://github.com/angularsen/UnitsNet
//
// Permission is hereby granted, free of charge, to any person obtaining a copy
// of this software and associated documentation files (the "Software"), to deal
// in the Software without restriction, including without limitation the rights
// to use, copy, modify, merge, publish, distribute, sublicense, and/or sell
// copies of the Software, and to permit persons to whom the Software is
// furnished to do so, subject to the following conditions:
//
// The above copyright notice and this permission notice shall be included in
// all copies or substantial portions of the Software.
//
// THE SOFTWARE IS PROVIDED "AS IS", WITHOUT WARRANTY OF ANY KIND, EXPRESS OR
// IMPLIED, INCLUDING BUT NOT LIMITED TO THE WARRANTIES OF MERCHANTABILITY,
// FITNESS FOR A PARTICULAR PURPOSE AND NONINFRINGEMENT. IN NO EVENT SHALL THE
// AUTHORS OR COPYRIGHT HOLDERS BE LIABLE FOR ANY CLAIM, DAMAGES OR OTHER
// LIABILITY, WHETHER IN AN ACTION OF CONTRACT, TORT OR OTHERWISE, ARISING FROM,
// OUT OF OR IN CONNECTION WITH THE SOFTWARE OR THE USE OR OTHER DEALINGS IN
// THE SOFTWARE.

using System;
using System.Globalization;
using System.Linq;
using JetBrains.Annotations;
using UnitsNet.Units;
using UnitsNet.InternalHelpers;

// ReSharper disable once CheckNamespace

namespace UnitsNet
{
    /// <summary>
    ///     The electrical resistance of an electrical conductor is the opposition to the passage of an electric current through that conductor.
    /// </summary>
    public partial struct ElectricResistance : IQuantity<ElectricResistanceUnit>, IEquatable<ElectricResistance>, IComparable, IComparable<ElectricResistance>
    {
        /// <summary>
        ///     The numeric value this quantity was constructed with.
        /// </summary>
        private readonly double _value;

        /// <summary>
        ///     The unit this quantity was constructed with.
        /// </summary>
        private readonly ElectricResistanceUnit? _unit;

        static ElectricResistance()
        {
            BaseDimensions = new BaseDimensions(2, 1, -3, -2, 0, 0, 0);
        }

        /// <summary>
<<<<<<< HEAD
        ///     Creates the quantity with the given numeric value and unit.
=======
        ///     Get nullable ElectricResistance from nullable Gigaohms.
        /// </summary>
        [Obsolete("Nullable type support is obsolete and will be removed in a future release.")]
        public static ElectricResistance? FromGigaohms(QuantityValue? gigaohms)
        {
            return gigaohms.HasValue ? FromGigaohms(gigaohms.Value) : default(ElectricResistance?);
        }

        /// <summary>
        ///     Get nullable ElectricResistance from nullable Kiloohms.
>>>>>>> d2b439a0
        /// </summary>
        /// <param name="numericValue">The numeric value  to contruct this quantity with.</param>
        /// <param name="unit">The unit representation to contruct this quantity with.</param>
        /// <remarks>Value parameter cannot be named 'value' due to constraint when targeting Windows Runtime Component.</remarks>
        /// <exception cref="ArgumentException">If value is NaN or Infinity.</exception>
        public ElectricResistance(double numericValue, ElectricResistanceUnit unit)
        {
            if(unit == ElectricResistanceUnit.Undefined)
              throw new ArgumentException("The quantity can not be created with an undefined unit.", nameof(unit));

            _value = Guard.EnsureValidNumber(numericValue, nameof(numericValue));
            _unit = unit;
        }

        #region Static Properties

        /// <summary>
        ///     The <see cref="BaseDimensions" /> of this quantity.
        /// </summary>
        public static BaseDimensions BaseDimensions { get; }

        /// <summary>
        ///     The base unit of ElectricResistance, which is Ohm. All conversions go via this value.
        /// </summary>
        public static ElectricResistanceUnit BaseUnit => ElectricResistanceUnit.Ohm;

        /// <summary>
        /// Represents the largest possible value of ElectricResistance
        /// </summary>
        public static ElectricResistance MaxValue => new ElectricResistance(double.MaxValue, BaseUnit);

        /// <summary>
        /// Represents the smallest possible value of ElectricResistance
        /// </summary>
        public static ElectricResistance MinValue => new ElectricResistance(double.MinValue, BaseUnit);

        /// <summary>
        ///     The <see cref="QuantityType" /> of this quantity.
        /// </summary>
        public static QuantityType QuantityType => QuantityType.ElectricResistance;

        /// <summary>
        ///     All units of measurement for the ElectricResistance quantity.
        /// </summary>
        public static ElectricResistanceUnit[] Units { get; } = Enum.GetValues(typeof(ElectricResistanceUnit)).Cast<ElectricResistanceUnit>().Except(new ElectricResistanceUnit[]{ ElectricResistanceUnit.Undefined }).ToArray();

        /// <summary>
        ///     Gets an instance of this quantity with a value of 0 in the base unit Ohm.
        /// </summary>
        public static ElectricResistance Zero => new ElectricResistance(0, BaseUnit);

        #endregion

        #region Properties

        /// <summary>
        ///     The numeric value this quantity was constructed with.
        /// </summary>
        public double Value => _value;

        /// <summary>
        ///     The unit this quantity was constructed with -or- <see cref="BaseUnit" /> if default ctor was used.
        /// </summary>
        public ElectricResistanceUnit Unit => _unit.GetValueOrDefault(BaseUnit);

        /// <summary>
        ///     The <see cref="QuantityType" /> of this quantity.
        /// </summary>
        public QuantityType Type => ElectricResistance.QuantityType;

        /// <summary>
        ///     The <see cref="BaseDimensions" /> of this quantity.
        /// </summary>
        public BaseDimensions Dimensions => ElectricResistance.BaseDimensions;

        #endregion

        #region Conversion Properties

        /// <summary>
        ///     Get ElectricResistance in Kiloohms.
        /// </summary>
        public double Kiloohms => As(ElectricResistanceUnit.Kiloohm);

        /// <summary>
        ///     Get ElectricResistance in Megaohms.
        /// </summary>
        public double Megaohms => As(ElectricResistanceUnit.Megaohm);

        /// <summary>
        ///     Get ElectricResistance in Milliohms.
        /// </summary>
        public double Milliohms => As(ElectricResistanceUnit.Milliohm);

        /// <summary>
        ///     Get ElectricResistance in Ohms.
        /// </summary>
        public double Ohms => As(ElectricResistanceUnit.Ohm);

        #endregion

        #region Static Methods

        /// <summary>
        ///     Get unit abbreviation string.
        /// </summary>
        /// <param name="unit">Unit to get abbreviation for.</param>
        /// <returns>Unit abbreviation string.</returns>
        public static string GetAbbreviation(ElectricResistanceUnit unit)
        {
            return GetAbbreviation(unit, null);
        }

        /// <summary>
        ///     Get unit abbreviation string.
        /// </summary>
        /// <param name="unit">Unit to get abbreviation for.</param>
        /// <returns>Unit abbreviation string.</returns>
        /// <param name="provider">Format to use for localization. Defaults to <see cref="GlobalConfiguration.DefaultCulture" /> if null.</param>
        public static string GetAbbreviation(ElectricResistanceUnit unit, [CanBeNull] IFormatProvider provider)
        {
            return UnitAbbreviationsCache.Default.GetDefaultAbbreviation(unit, provider);
        }

        #endregion

        #region Static Factory Methods

        /// <summary>
        ///     Get ElectricResistance from Kiloohms.
        /// </summary>
        /// <exception cref="ArgumentException">If value is NaN or Infinity.</exception>
        public static ElectricResistance FromKiloohms(QuantityValue kiloohms)
        {
            double value = (double) kiloohms;
            return new ElectricResistance(value, ElectricResistanceUnit.Kiloohm);
        }
        /// <summary>
        ///     Get ElectricResistance from Megaohms.
        /// </summary>
        /// <exception cref="ArgumentException">If value is NaN or Infinity.</exception>
        public static ElectricResistance FromMegaohms(QuantityValue megaohms)
        {
            double value = (double) megaohms;
            return new ElectricResistance(value, ElectricResistanceUnit.Megaohm);
        }
        /// <summary>
        ///     Get ElectricResistance from Milliohms.
        /// </summary>
        /// <exception cref="ArgumentException">If value is NaN or Infinity.</exception>
        public static ElectricResistance FromMilliohms(QuantityValue milliohms)
        {
            double value = (double) milliohms;
            return new ElectricResistance(value, ElectricResistanceUnit.Milliohm);
        }
        /// <summary>
        ///     Get ElectricResistance from Ohms.
        /// </summary>
        /// <exception cref="ArgumentException">If value is NaN or Infinity.</exception>
        public static ElectricResistance FromOhms(QuantityValue ohms)
        {
            double value = (double) ohms;
            return new ElectricResistance(value, ElectricResistanceUnit.Ohm);
        }

        /// <summary>
        ///     Dynamically convert from value and unit enum <see cref="ElectricResistanceUnit" /> to <see cref="ElectricResistance" />.
        /// </summary>
        /// <param name="value">Value to convert from.</param>
        /// <param name="fromUnit">Unit to convert from.</param>
        /// <returns>ElectricResistance unit value.</returns>
        public static ElectricResistance From(QuantityValue value, ElectricResistanceUnit fromUnit)
        {
            return new ElectricResistance((double)value, fromUnit);
        }

        #endregion

        #region Static Parse Methods

        /// <summary>
        ///     Parse a string with one or two quantities of the format "&lt;quantity&gt; &lt;unit&gt;".
        /// </summary>
        /// <param name="str">String to parse. Typically in the form: {number} {unit}</param>
        /// <example>
        ///     Length.Parse("5.5 m", new CultureInfo("en-US"));
        /// </example>
        /// <exception cref="ArgumentNullException">The value of 'str' cannot be null. </exception>
        /// <exception cref="ArgumentException">
        ///     Expected string to have one or two pairs of quantity and unit in the format
        ///     "&lt;quantity&gt; &lt;unit&gt;". Eg. "5.5 m" or "1ft 2in"
        /// </exception>
        /// <exception cref="AmbiguousUnitParseException">
        ///     More than one unit is represented by the specified unit abbreviation.
        ///     Example: Volume.Parse("1 cup") will throw, because it can refer to any of
        ///     <see cref="VolumeUnit.MetricCup" />, <see cref="VolumeUnit.UsLegalCup" /> and <see cref="VolumeUnit.UsCustomaryCup" />.
        /// </exception>
        /// <exception cref="UnitsNetException">
        ///     If anything else goes wrong, typically due to a bug or unhandled case.
        ///     We wrap exceptions in <see cref="UnitsNetException" /> to allow you to distinguish
        ///     Units.NET exceptions from other exceptions.
        /// </exception>
        public static ElectricResistance Parse(string str)
        {
            return Parse(str, null);
        }

        /// <summary>
        ///     Parse a string with one or two quantities of the format "&lt;quantity&gt; &lt;unit&gt;".
        /// </summary>
        /// <param name="str">String to parse. Typically in the form: {number} {unit}</param>
        /// <example>
        ///     Length.Parse("5.5 m", new CultureInfo("en-US"));
        /// </example>
        /// <exception cref="ArgumentNullException">The value of 'str' cannot be null. </exception>
        /// <exception cref="ArgumentException">
        ///     Expected string to have one or two pairs of quantity and unit in the format
        ///     "&lt;quantity&gt; &lt;unit&gt;". Eg. "5.5 m" or "1ft 2in"
        /// </exception>
        /// <exception cref="AmbiguousUnitParseException">
        ///     More than one unit is represented by the specified unit abbreviation.
        ///     Example: Volume.Parse("1 cup") will throw, because it can refer to any of
        ///     <see cref="VolumeUnit.MetricCup" />, <see cref="VolumeUnit.UsLegalCup" /> and <see cref="VolumeUnit.UsCustomaryCup" />.
        /// </exception>
        /// <exception cref="UnitsNetException">
        ///     If anything else goes wrong, typically due to a bug or unhandled case.
        ///     We wrap exceptions in <see cref="UnitsNetException" /> to allow you to distinguish
        ///     Units.NET exceptions from other exceptions.
        /// </exception>
        /// <param name="provider">Format to use when parsing number and unit. Defaults to <see cref="GlobalConfiguration.DefaultCulture" /> if null.</param>
        public static ElectricResistance Parse(string str, [CanBeNull] IFormatProvider provider)
        {
            return QuantityParser.Default.Parse<ElectricResistance, ElectricResistanceUnit>(
                str,
                provider,
                From);
        }

        /// <summary>
        ///     Try to parse a string with one or two quantities of the format "&lt;quantity&gt; &lt;unit&gt;".
        /// </summary>
        /// <param name="str">String to parse. Typically in the form: {number} {unit}</param>
        /// <param name="result">Resulting unit quantity if successful.</param>
        /// <example>
        ///     Length.Parse("5.5 m", new CultureInfo("en-US"));
        /// </example>
        public static bool TryParse([CanBeNull] string str, out ElectricResistance result)
        {
            return TryParse(str, null, out result);
        }

        /// <summary>
        ///     Try to parse a string with one or two quantities of the format "&lt;quantity&gt; &lt;unit&gt;".
        /// </summary>
        /// <param name="str">String to parse. Typically in the form: {number} {unit}</param>
        /// <param name="result">Resulting unit quantity if successful.</param>
        /// <returns>True if successful, otherwise false.</returns>
        /// <example>
        ///     Length.Parse("5.5 m", new CultureInfo("en-US"));
        /// </example>
        /// <param name="provider">Format to use when parsing number and unit. Defaults to <see cref="GlobalConfiguration.DefaultCulture" /> if null.</param>
        public static bool TryParse([CanBeNull] string str, [CanBeNull] IFormatProvider provider, out ElectricResistance result)
        {
            return QuantityParser.Default.TryParse<ElectricResistance, ElectricResistanceUnit>(
                str,
                provider,
                From,
                out result);
        }

        /// <summary>
        ///     Parse a unit string.
        /// </summary>
        /// <param name="str">String to parse. Typically in the form: {number} {unit}</param>
        /// <example>
        ///     Length.ParseUnit("m", new CultureInfo("en-US"));
        /// </example>
        /// <exception cref="ArgumentNullException">The value of 'str' cannot be null. </exception>
        /// <exception cref="UnitsNetException">Error parsing string.</exception>
        public static ElectricResistanceUnit ParseUnit(string str)
        {
            return ParseUnit(str, null);
        }

        /// <summary>
        ///     Parse a unit string.
        /// </summary>
        /// <param name="str">String to parse. Typically in the form: {number} {unit}</param>
        /// <example>
        ///     Length.ParseUnit("m", new CultureInfo("en-US"));
        /// </example>
        /// <exception cref="ArgumentNullException">The value of 'str' cannot be null. </exception>
        /// <exception cref="UnitsNetException">Error parsing string.</exception>
        /// <param name="provider">Format to use when parsing number and unit. Defaults to <see cref="GlobalConfiguration.DefaultCulture" /> if null.</param>
        public static ElectricResistanceUnit ParseUnit(string str, IFormatProvider provider = null)
        {
            return UnitParser.Default.Parse<ElectricResistanceUnit>(str, provider);
        }

        public static bool TryParseUnit(string str, out ElectricResistanceUnit unit)
        {
            return TryParseUnit(str, null, out unit);
        }

        /// <summary>
        ///     Parse a unit string.
        /// </summary>
        /// <param name="str">String to parse. Typically in the form: {number} {unit}</param>
        /// <param name="unit">The parsed unit if successful.</param>
        /// <returns>True if successful, otherwise false.</returns>
        /// <example>
        ///     Length.TryParseUnit("m", new CultureInfo("en-US"));
        /// </example>
        /// <param name="provider">Format to use when parsing number and unit. Defaults to <see cref="GlobalConfiguration.DefaultCulture" /> if null.</param>
        public static bool TryParseUnit(string str, IFormatProvider provider, out ElectricResistanceUnit unit)
        {
            return UnitParser.Default.TryParse<ElectricResistanceUnit>(str, provider, out unit);
        }

        #endregion

        #region Arithmetic Operators

        public static ElectricResistance operator -(ElectricResistance right)
        {
            return new ElectricResistance(-right.Value, right.Unit);
        }

        public static ElectricResistance operator +(ElectricResistance left, ElectricResistance right)
        {
            return new ElectricResistance(left.Value + right.AsBaseNumericType(left.Unit), left.Unit);
        }

        public static ElectricResistance operator -(ElectricResistance left, ElectricResistance right)
        {
            return new ElectricResistance(left.Value - right.AsBaseNumericType(left.Unit), left.Unit);
        }

        public static ElectricResistance operator *(double left, ElectricResistance right)
        {
            return new ElectricResistance(left * right.Value, right.Unit);
        }

        public static ElectricResistance operator *(ElectricResistance left, double right)
        {
            return new ElectricResistance(left.Value * right, left.Unit);
        }

        public static ElectricResistance operator /(ElectricResistance left, double right)
        {
            return new ElectricResistance(left.Value / right, left.Unit);
        }

        public static double operator /(ElectricResistance left, ElectricResistance right)
        {
            return left.Ohms / right.Ohms;
        }

        #endregion

        #region Equality / IComparable

        public static bool operator <=(ElectricResistance left, ElectricResistance right)
        {
            return left.Value <= right.AsBaseNumericType(left.Unit);
        }

        public static bool operator >=(ElectricResistance left, ElectricResistance right)
        {
            return left.Value >= right.AsBaseNumericType(left.Unit);
        }

        public static bool operator <(ElectricResistance left, ElectricResistance right)
        {
            return left.Value < right.AsBaseNumericType(left.Unit);
        }

        public static bool operator >(ElectricResistance left, ElectricResistance right)
        {
            return left.Value > right.AsBaseNumericType(left.Unit);
        }

        public static bool operator ==(ElectricResistance left, ElectricResistance right)	
        {
            return left.Equals(right);
        }

        public static bool operator !=(ElectricResistance left, ElectricResistance right)	
        {
            return !(left == right);
        }

        public int CompareTo(object obj)
        {
            if(obj is null) throw new ArgumentNullException(nameof(obj));
            if(!(obj is ElectricResistance objElectricResistance)) throw new ArgumentException("Expected type ElectricResistance.", nameof(obj));

            return CompareTo(objElectricResistance);
        }

        // Windows Runtime Component does not allow public methods/ctors with same number of parameters: https://msdn.microsoft.com/en-us/library/br230301.aspx#Overloaded methods
        public int CompareTo(ElectricResistance other)
        {
            return _value.CompareTo(other.AsBaseNumericType(this.Unit));
        }

        public override bool Equals(object obj)
        {
            if(obj is null || !(obj is ElectricResistance objElectricResistance))
                return false;

            return Equals(objElectricResistance);
        }

        public bool Equals(ElectricResistance other)
        {
            return _value.Equals(other.AsBaseNumericType(this.Unit));
        }

        /// <summary>
        ///     <para>
        ///     Compare equality to another ElectricResistance within the given absolute or relative tolerance.
        ///     </para>
        ///     <para>
        ///     Relative tolerance is defined as the maximum allowable absolute difference between this quantity's value and
        ///     <paramref name="other"/> as a percentage of this quantity's value. <paramref name="other"/> will be converted into
        ///     this quantity's unit for comparison. A relative tolerance of 0.01 means the absolute difference must be within +/- 1% of
        ///     this quantity's value to be considered equal.
        ///     <example>
        ///     In this example, the two quantities will be equal if the value of b is within +/- 1% of a (0.02m or 2cm).
        ///     <code>
        ///     var a = Length.FromMeters(2.0);
        ///     var b = Length.FromInches(50.0);
        ///     a.Equals(b, 0.01, ComparisonType.Relative);
        ///     </code>
        ///     </example>
        ///     </para>
        ///     <para>
        ///     Absolute tolerance is defined as the maximum allowable absolute difference between this quantity's value and
        ///     <paramref name="other"/> as a fixed number in this quantity's unit. <paramref name="other"/> will be converted into
        ///     this quantity's unit for comparison.
        ///     <example>
        ///     In this example, the two quantities will be equal if the value of b is within 0.01 of a (0.01m or 1cm).
        ///     <code>
        ///     var a = Length.FromMeters(2.0);
        ///     var b = Length.FromInches(50.0);
        ///     a.Equals(b, 0.01, ComparisonType.Absolute);
        ///     </code>
        ///     </example>
        ///     </para>
        ///     <para>
        ///     Note that it is advised against specifying zero difference, due to the nature
        ///     of floating point operations and using System.Double internally.
        ///     </para>
        /// </summary>
        /// <param name="other">The other quantity to compare to.</param>
        /// <param name="tolerance">The absolute or relative tolerance value. Must be greater than or equal to 0.</param>
        /// <param name="comparisonType">The comparison type: either relative or absolute.</param>
        /// <returns>True if the absolute difference between the two values is not greater than the specified relative or absolute tolerance.</returns>
        public bool Equals(ElectricResistance other, double tolerance, ComparisonType comparisonType)
        {
            if(tolerance < 0)
                throw new ArgumentOutOfRangeException("tolerance", "Tolerance must be greater than or equal to 0.");

            double thisValue = (double)this.Value;
            double otherValueInThisUnits = other.As(this.Unit);

            return UnitsNet.Comparison.Equals(thisValue, otherValueInThisUnits, tolerance, comparisonType);
        }

        /// <summary>
        ///     Returns the hash code for this instance.
        /// </summary>
        /// <returns>A hash code for the current ElectricResistance.</returns>
        public override int GetHashCode()
        {
            return new { QuantityType, Value, Unit }.GetHashCode();
        }

        #endregion

        #region Conversion Methods

        /// <summary>
        ///     Convert to the unit representation <paramref name="unit" />.
        /// </summary>
        /// <returns>Value converted to the specified unit.</returns>
        public double As(ElectricResistanceUnit unit)
        {
            if(Unit == unit)
                return Convert.ToDouble(Value);

            var converted = AsBaseNumericType(unit);
            return Convert.ToDouble(converted);
        }

        /// <summary>
        ///     Converts this ElectricResistance to another ElectricResistance with the unit representation <paramref name="unit" />.
        /// </summary>
        /// <returns>A ElectricResistance with the specified unit.</returns>
        public ElectricResistance ToUnit(ElectricResistanceUnit unit)
        {
            var convertedValue = AsBaseNumericType(unit);
            return new ElectricResistance(convertedValue, unit);
        }

        /// <summary>
        ///     Converts the current value + unit to the base unit.
        ///     This is typically the first step in converting from one unit to another.
        /// </summary>
        /// <returns>The value in the base unit representation.</returns>
        private double AsBaseUnit()
        {
            switch(Unit)
            {
                case ElectricResistanceUnit.Kiloohm: return (_value) * 1e3d;
                case ElectricResistanceUnit.Megaohm: return (_value) * 1e6d;
                case ElectricResistanceUnit.Milliohm: return (_value) * 1e-3d;
                case ElectricResistanceUnit.Ohm: return _value;
                default:
                    throw new NotImplementedException($"Can not convert {Unit} to base units.");
            }
        }

        private double AsBaseNumericType(ElectricResistanceUnit unit)
        {
            if(Unit == unit)
                return _value;

            var baseUnitValue = AsBaseUnit();

            switch(unit)
            {
                case ElectricResistanceUnit.Kiloohm: return (baseUnitValue) / 1e3d;
                case ElectricResistanceUnit.Megaohm: return (baseUnitValue) / 1e6d;
                case ElectricResistanceUnit.Milliohm: return (baseUnitValue) / 1e-3d;
                case ElectricResistanceUnit.Ohm: return baseUnitValue;
                default:
                    throw new NotImplementedException($"Can not convert {Unit} to {unit}.");
            }
        }

        #endregion

        #region ToString Methods

        /// <summary>
        ///     Get default string representation of value and unit.
        /// </summary>
        /// <returns>String representation.</returns>
        public override string ToString()
        {
            return ToString(null);
        }

        /// <summary>
        ///     Get string representation of value and unit. Using two significant digits after radix.
        /// </summary>
        /// <returns>String representation.</returns>
        /// <param name="provider">Format to use for localization and number formatting. Defaults to <see cref="GlobalConfiguration.DefaultCulture" /> if null.</param>
        public string ToString([CanBeNull] IFormatProvider provider)
        {
            return ToString(provider, 2);
        }

        /// <summary>
        ///     Get string representation of value and unit.
        /// </summary>
        /// <param name="significantDigitsAfterRadix">The number of significant digits after the radix point.</param>
        /// <returns>String representation.</returns>
        /// <param name="provider">Format to use for localization and number formatting. Defaults to <see cref="GlobalConfiguration.DefaultCulture" /> if null.</param>
        public string ToString([CanBeNull] IFormatProvider provider, int significantDigitsAfterRadix)
        {
            var value = Convert.ToDouble(Value);
            var format = UnitFormatter.GetFormat(value, significantDigitsAfterRadix);
            return ToString(provider, format);
        }

        /// <summary>
        ///     Get string representation of value and unit.
        /// </summary>
        /// <param name="format">String format to use. Default:  "{0:0.##} {1} for value and unit abbreviation respectively."</param>
        /// <param name="args">Arguments for string format. Value and unit are implictly included as arguments 0 and 1.</param>
        /// <returns>String representation.</returns>
        /// <param name="provider">Format to use for localization and number formatting. Defaults to <see cref="GlobalConfiguration.DefaultCulture" /> if null.</param>
        public string ToString([CanBeNull] IFormatProvider provider, [NotNull] string format, [NotNull] params object[] args)
        {
            if (format == null) throw new ArgumentNullException(nameof(format));
            if (args == null) throw new ArgumentNullException(nameof(args));

            provider = provider ?? GlobalConfiguration.DefaultCulture;

            var value = Convert.ToDouble(Value);
            var formatArgs = UnitFormatter.GetFormatArgs(Unit, value, provider, args);
            return string.Format(provider, format, formatArgs);
        }

        #endregion

    }
}<|MERGE_RESOLUTION|>--- conflicted
+++ resolved
@@ -67,20 +67,7 @@
         }
 
         /// <summary>
-<<<<<<< HEAD
         ///     Creates the quantity with the given numeric value and unit.
-=======
-        ///     Get nullable ElectricResistance from nullable Gigaohms.
-        /// </summary>
-        [Obsolete("Nullable type support is obsolete and will be removed in a future release.")]
-        public static ElectricResistance? FromGigaohms(QuantityValue? gigaohms)
-        {
-            return gigaohms.HasValue ? FromGigaohms(gigaohms.Value) : default(ElectricResistance?);
-        }
-
-        /// <summary>
-        ///     Get nullable ElectricResistance from nullable Kiloohms.
->>>>>>> d2b439a0
         /// </summary>
         /// <param name="numericValue">The numeric value  to contruct this quantity with.</param>
         /// <param name="unit">The unit representation to contruct this quantity with.</param>
@@ -161,6 +148,11 @@
         #region Conversion Properties
 
         /// <summary>
+        ///     Get ElectricResistance in Gigaohms.
+        /// </summary>
+        public double Gigaohms => As(ElectricResistanceUnit.Gigaohm);
+
+        /// <summary>
         ///     Get ElectricResistance in Kiloohms.
         /// </summary>
         public double Kiloohms => As(ElectricResistanceUnit.Kiloohm);
@@ -209,6 +201,15 @@
 
         #region Static Factory Methods
 
+        /// <summary>
+        ///     Get ElectricResistance from Gigaohms.
+        /// </summary>
+        /// <exception cref="ArgumentException">If value is NaN or Infinity.</exception>
+        public static ElectricResistance FromGigaohms(QuantityValue gigaohms)
+        {
+            double value = (double) gigaohms;
+            return new ElectricResistance(value, ElectricResistanceUnit.Gigaohm);
+        }
         /// <summary>
         ///     Get ElectricResistance from Kiloohms.
         /// </summary>
@@ -596,6 +597,7 @@
         {
             switch(Unit)
             {
+                case ElectricResistanceUnit.Gigaohm: return (_value) * 1e9d;
                 case ElectricResistanceUnit.Kiloohm: return (_value) * 1e3d;
                 case ElectricResistanceUnit.Megaohm: return (_value) * 1e6d;
                 case ElectricResistanceUnit.Milliohm: return (_value) * 1e-3d;
@@ -614,6 +616,7 @@
 
             switch(unit)
             {
+                case ElectricResistanceUnit.Gigaohm: return (baseUnitValue) / 1e9d;
                 case ElectricResistanceUnit.Kiloohm: return (baseUnitValue) / 1e3d;
                 case ElectricResistanceUnit.Megaohm: return (baseUnitValue) / 1e6d;
                 case ElectricResistanceUnit.Milliohm: return (baseUnitValue) / 1e-3d;
