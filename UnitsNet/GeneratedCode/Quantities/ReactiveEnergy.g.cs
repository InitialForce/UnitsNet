--- conflicted
+++ resolved
@@ -201,13 +201,8 @@
         /// </summary>
         /// <param name="unit">Unit to get abbreviation for.</param>
         /// <returns>Unit abbreviation string.</returns>
-<<<<<<< HEAD
         /// <param name="provider">Format to use for localization. Defaults to <see cref="CultureInfo.CurrentCulture" /> if null.</param>
-        public static string GetAbbreviation(ReactiveEnergyUnit unit, [CanBeNull] IFormatProvider provider)
-=======
-        /// <param name="provider">Format to use for localization. Defaults to <see cref="CultureInfo.CurrentUICulture" /> if null.</param>
         public static string GetAbbreviation(ReactiveEnergyUnit unit, IFormatProvider? provider)
->>>>>>> c2ebeb9a
         {
             return UnitAbbreviationsCache.Default.GetDefaultAbbreviation(unit, provider);
         }
@@ -308,13 +303,8 @@
         ///     We wrap exceptions in <see cref="UnitsNetException" /> to allow you to distinguish
         ///     Units.NET exceptions from other exceptions.
         /// </exception>
-<<<<<<< HEAD
         /// <param name="provider">Format to use when parsing number and unit. Defaults to <see cref="CultureInfo.CurrentCulture" /> if null.</param>
-        public static ReactiveEnergy Parse(string str, [CanBeNull] IFormatProvider provider)
-=======
-        /// <param name="provider">Format to use when parsing number and unit. Defaults to <see cref="CultureInfo.CurrentUICulture" /> if null.</param>
         public static ReactiveEnergy Parse(string str, IFormatProvider? provider)
->>>>>>> c2ebeb9a
         {
             return QuantityParser.Default.Parse<ReactiveEnergy, ReactiveEnergyUnit>(
                 str,
@@ -344,13 +334,8 @@
         /// <example>
         ///     Length.Parse("5.5 m", new CultureInfo("en-US"));
         /// </example>
-<<<<<<< HEAD
         /// <param name="provider">Format to use when parsing number and unit. Defaults to <see cref="CultureInfo.CurrentCulture" /> if null.</param>
-        public static bool TryParse([CanBeNull] string str, [CanBeNull] IFormatProvider provider, out ReactiveEnergy result)
-=======
-        /// <param name="provider">Format to use when parsing number and unit. Defaults to <see cref="CultureInfo.CurrentUICulture" /> if null.</param>
         public static bool TryParse(string? str, IFormatProvider? provider, out ReactiveEnergy result)
->>>>>>> c2ebeb9a
         {
             return QuantityParser.Default.TryParse<ReactiveEnergy, ReactiveEnergyUnit>(
                 str,
@@ -403,13 +388,8 @@
         /// <example>
         ///     Length.TryParseUnit("m", new CultureInfo("en-US"));
         /// </example>
-<<<<<<< HEAD
         /// <param name="provider">Format to use when parsing number and unit. Defaults to <see cref="CultureInfo.CurrentCulture" /> if null.</param>
-        public static bool TryParseUnit(string str, IFormatProvider provider, out ReactiveEnergyUnit unit)
-=======
-        /// <param name="provider">Format to use when parsing number and unit. Defaults to <see cref="CultureInfo.CurrentUICulture" /> if null.</param>
         public static bool TryParseUnit(string str, IFormatProvider? provider, out ReactiveEnergyUnit unit)
->>>>>>> c2ebeb9a
         {
             return UnitParser.Default.TryParse<ReactiveEnergyUnit>(str, provider, out unit);
         }
@@ -740,13 +720,8 @@
         ///     Gets the default string representation of value and unit using the given format provider.
         /// </summary>
         /// <returns>String representation.</returns>
-<<<<<<< HEAD
         /// <param name="provider">Format to use for localization and number formatting. Defaults to <see cref="CultureInfo.CurrentCulture" /> if null.</param>
-        public string ToString([CanBeNull] IFormatProvider provider)
-=======
-        /// <param name="provider">Format to use for localization and number formatting. Defaults to <see cref="CultureInfo.CurrentUICulture" /> if null.</param>
         public string ToString(IFormatProvider? provider)
->>>>>>> c2ebeb9a
         {
             return ToString("g", provider);
         }
@@ -801,11 +776,7 @@
         /// Gets the string representation of this instance in the specified format string using the specified format provider, or <see cref="CultureInfo.CurrentCulture" /> if null.
         /// </summary>
         /// <param name="format">The format string.</param>
-<<<<<<< HEAD
-        /// <param name="formatProvider">Format to use for localization and number formatting. Defaults to <see cref="CultureInfo.CurrentCulture" /> if null.</param>
-=======
-        /// <param name="provider">Format to use for localization and number formatting. Defaults to <see cref="CultureInfo.CurrentUICulture" /> if null.</param>
->>>>>>> c2ebeb9a
+        /// <param name="provider">Format to use for localization and number formatting. Defaults to <see cref="CultureInfo.CurrentCulture" /> if null.</param>
         /// <returns>The string representation.</returns>
         public string ToString(string format, IFormatProvider? provider)
         {
