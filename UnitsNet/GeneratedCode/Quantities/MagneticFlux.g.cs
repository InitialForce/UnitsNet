--- conflicted
+++ resolved
@@ -864,13 +864,10 @@
 
         /// <summary>Convenience method for working with internal numeric type.</summary>
         private double AsBaseNumericType(MagneticFluxUnit unit) => Convert.ToDouble(As(unit));
-<<<<<<< HEAD
-=======
 
         /// <summary>
         ///     The <see cref="BaseDimensions" /> of this quantity.
         /// </summary>
         public BaseDimensions Dimensions => MagneticFlux.BaseDimensions;
->>>>>>> eb4bb026
     }
 }