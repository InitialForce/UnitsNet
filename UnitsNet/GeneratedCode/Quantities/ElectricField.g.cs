﻿//------------------------------------------------------------------------------
// <auto-generated>
//     This code was generated by \generate-code.bat.
//
//     Changes to this file will be lost when the code is regenerated.
//     The build server regenerates the code before each build and a pre-build
//     step will regenerate the code on each local build.
//
//     See https://github.com/angularsen/UnitsNet/wiki/Adding-a-New-Unit for how to add or edit units.
//
//     Add CustomCode\Quantities\MyQuantity.extra.cs files to add code to generated quantities.
//     Add Extensions\MyQuantityExtensions.cs to decorate quantities with new behavior.
//     Add UnitDefinitions\MyQuantity.json and run GeneratUnits.bat to generate new units or quantities.
//
// </auto-generated>
//------------------------------------------------------------------------------

// Copyright (c) 2013 Andreas Gullberg Larsen (andreas.larsen84@gmail.com).
// https://github.com/angularsen/UnitsNet
//
// Permission is hereby granted, free of charge, to any person obtaining a copy
// of this software and associated documentation files (the "Software"), to deal
// in the Software without restriction, including without limitation the rights
// to use, copy, modify, merge, publish, distribute, sublicense, and/or sell
// copies of the Software, and to permit persons to whom the Software is
// furnished to do so, subject to the following conditions:
//
// The above copyright notice and this permission notice shall be included in
// all copies or substantial portions of the Software.
//
// THE SOFTWARE IS PROVIDED "AS IS", WITHOUT WARRANTY OF ANY KIND, EXPRESS OR
// IMPLIED, INCLUDING BUT NOT LIMITED TO THE WARRANTIES OF MERCHANTABILITY,
// FITNESS FOR A PARTICULAR PURPOSE AND NONINFRINGEMENT. IN NO EVENT SHALL THE
// AUTHORS OR COPYRIGHT HOLDERS BE LIABLE FOR ANY CLAIM, DAMAGES OR OTHER
// LIABILITY, WHETHER IN AN ACTION OF CONTRACT, TORT OR OTHERWISE, ARISING FROM,
// OUT OF OR IN CONNECTION WITH THE SOFTWARE OR THE USE OR OTHER DEALINGS IN
// THE SOFTWARE.

using System;
using System.Collections.Generic;
using System.Globalization;
using System.Text.RegularExpressions;
using System.Linq;
using JetBrains.Annotations;
using UnitsNet.Units;

// ReSharper disable once CheckNamespace

namespace UnitsNet
{
    /// <summary>
    ///     An electric field is a force field that surrounds electric charges that attracts or repels other electric charges.
    /// </summary>
    // ReSharper disable once PartialTypeWithSinglePart

    // Windows Runtime Component has constraints on public types: https://msdn.microsoft.com/en-us/library/br230301.aspx#Declaring types in Windows Runtime Components
    // Public structures can't have any members other than public fields, and those fields must be value types or strings.
    // Public classes must be sealed (NotInheritable in Visual Basic). If your programming model requires polymorphism, you can create a public interface and implement that interface on the classes that must be polymorphic.
#if WINDOWS_UWP
    public sealed partial class ElectricField
#else
    public partial struct ElectricField : IComparable, IComparable<ElectricField>
#endif
    {
        /// <summary>
        ///     The numeric value this quantity was constructed with.
        /// </summary>
        private readonly double _value;

        /// <summary>
        ///     The unit this quantity was constructed with.
        /// </summary>
        private readonly ElectricFieldUnit? _unit;

        /// <summary>
        ///     The numeric value this quantity was constructed with.
        /// </summary>
#if WINDOWS_UWP
        public double Value => Convert.ToDouble(_value);
#else
        public double Value => _value;
#endif

        /// <summary>
        ///     The unit this quantity was constructed with -or- <see cref="BaseUnit" /> if default ctor was used.
        /// </summary>
        public ElectricFieldUnit Unit => _unit.GetValueOrDefault(BaseUnit);

        // Windows Runtime Component requires a default constructor
#if WINDOWS_UWP
        public ElectricField()
        {
            _value = 0;
            _unit = BaseUnit;
        }
#endif

        [Obsolete("Use the constructor that takes a unit parameter. This constructor will be removed in a future version.")]
        public ElectricField(double voltspermeter)
        {
            _value = Convert.ToDouble(voltspermeter);
            _unit = BaseUnit;
        }

        /// <summary>
        ///     Creates the quantity with the given numeric value and unit.
        /// </summary>
        /// <param name="numericValue">Numeric value.</param>
        /// <param name="unit">Unit representation.</param>
        /// <remarks>Value parameter cannot be named 'value' due to constraint when targeting Windows Runtime Component.</remarks>
#if WINDOWS_UWP
        private
#else
        public 
#endif
        ElectricField(double numericValue, ElectricFieldUnit unit)
        {
            _value = numericValue;
            _unit = unit;
        }

        // Windows Runtime Component does not allow public methods/ctors with same number of parameters: https://msdn.microsoft.com/en-us/library/br230301.aspx#Overloaded methods
        /// <summary>
        ///     Creates the quantity with the given value assuming the base unit VoltPerMeter.
        /// </summary>
        /// <param name="voltspermeter">Value assuming base unit VoltPerMeter.</param>
#if WINDOWS_UWP
        private
#else
        [Obsolete("Use the constructor that takes a unit parameter. This constructor will be removed in a future version.")]
        public
#endif
        ElectricField(long voltspermeter) : this(Convert.ToDouble(voltspermeter), BaseUnit) { }

        // Windows Runtime Component does not allow public methods/ctors with same number of parameters: https://msdn.microsoft.com/en-us/library/br230301.aspx#Overloaded methods
        // Windows Runtime Component does not support decimal type
        /// <summary>
        ///     Creates the quantity with the given value assuming the base unit VoltPerMeter.
        /// </summary>
        /// <param name="voltspermeter">Value assuming base unit VoltPerMeter.</param>
#if WINDOWS_UWP
        private
#else
        [Obsolete("Use the constructor that takes a unit parameter. This constructor will be removed in a future version.")]
        public
#endif
        ElectricField(decimal voltspermeter) : this(Convert.ToDouble(voltspermeter), BaseUnit) { }

        #region Properties

        /// <summary>
        ///     The <see cref="QuantityType" /> of this quantity.
        /// </summary>
        public static QuantityType QuantityType => QuantityType.ElectricField;

        /// <summary>
        ///     The base unit representation of this quantity for the numeric value stored internally. All conversions go via this value.
        /// </summary>
        public static ElectricFieldUnit BaseUnit => ElectricFieldUnit.VoltPerMeter;

        private static readonly BaseDimensions _baseDimensions = new BaseDimensions(1, 1, -3, -1, 0, 0, 0);

        /// <summary>
        ///     The <see cref="BaseDimensions" /> of this quantity.
        /// </summary>
        public static BaseDimensions BaseDimensions
        {
            get{ return _baseDimensions; }
        }

        /// <summary>
        ///     All units of measurement for the ElectricField quantity.
        /// </summary>
        public static ElectricFieldUnit[] Units { get; } = Enum.GetValues(typeof(ElectricFieldUnit)).Cast<ElectricFieldUnit>().ToArray();
        /// <summary>
        ///     Get ElectricField in VoltsPerMeter.
        /// </summary>
        public double VoltsPerMeter => As(ElectricFieldUnit.VoltPerMeter);

        #endregion

        #region Static

        public static ElectricField Zero => new ElectricField(0, BaseUnit);

        /// <summary>
        ///     Get ElectricField from VoltsPerMeter.
        /// </summary>
#if WINDOWS_UWP
        [Windows.Foundation.Metadata.DefaultOverload]
        public static ElectricField FromVoltsPerMeter(double voltspermeter)
#else
        public static ElectricField FromVoltsPerMeter(QuantityValue voltspermeter)
#endif
        {
            double value = (double) voltspermeter;
            return new ElectricField(value, ElectricFieldUnit.VoltPerMeter);
        }

        // Windows Runtime Component does not support nullable types (double?): https://msdn.microsoft.com/en-us/library/br230301.aspx
#if !WINDOWS_UWP
        /// <summary>
        ///     Get nullable ElectricField from nullable VoltsPerMeter.
        /// </summary>
        public static ElectricField? FromVoltsPerMeter(QuantityValue? voltspermeter)
        {
            if (voltspermeter.HasValue)
            {
                return FromVoltsPerMeter(voltspermeter.Value);
            }
            else
            {
                return null;
            }
        }

#endif

        /// <summary>
        ///     Dynamically convert from value and unit enum <see cref="ElectricFieldUnit" /> to <see cref="ElectricField" />.
        /// </summary>
        /// <param name="value">Value to convert from.</param>
        /// <param name="fromUnit">Unit to convert from.</param>
        /// <returns>ElectricField unit value.</returns>
#if WINDOWS_UWP
        // Fix name conflict with parameter "value"
        [return: System.Runtime.InteropServices.WindowsRuntime.ReturnValueName("returnValue")]
        public static ElectricField From(double value, ElectricFieldUnit fromUnit)
#else
        public static ElectricField From(QuantityValue value, ElectricFieldUnit fromUnit)
#endif
        {
            return new ElectricField((double)value, fromUnit);
        }

        // Windows Runtime Component does not support nullable types (double?): https://msdn.microsoft.com/en-us/library/br230301.aspx
#if !WINDOWS_UWP
        /// <summary>
        ///     Dynamically convert from value and unit enum <see cref="ElectricFieldUnit" /> to <see cref="ElectricField" />.
        /// </summary>
        /// <param name="value">Value to convert from.</param>
        /// <param name="fromUnit">Unit to convert from.</param>
        /// <returns>ElectricField unit value.</returns>
        public static ElectricField? From(QuantityValue? value, ElectricFieldUnit fromUnit)
        {
            if (!value.HasValue)
            {
                return null;
            }

            return new ElectricField((double)value.Value, fromUnit);
        }
#endif

        /// <summary>
        ///     Get unit abbreviation string.
        /// </summary>
        /// <param name="unit">Unit to get abbreviation for.</param>
        /// <returns>Unit abbreviation string.</returns>
        [UsedImplicitly]
        public static string GetAbbreviation(ElectricFieldUnit unit)
        {
            return GetAbbreviation(unit, null);
        }

        /// <summary>
        ///     Get unit abbreviation string.
        /// </summary>
        /// <param name="unit">Unit to get abbreviation for.</param>
#if WINDOWS_UWP
        /// <param name="cultureName">Name of culture (ex: "en-US") to use for localization. Defaults to <see cref="UnitSystem" />'s default culture.</param>
#else
        /// <param name="provider">Format to use for localization. Defaults to <see cref="UnitSystem.DefaultCulture" />.</param>
#endif
        /// <returns>Unit abbreviation string.</returns>
        [UsedImplicitly]
        public static string GetAbbreviation(
          ElectricFieldUnit unit,
#if WINDOWS_UWP
          [CanBeNull] string cultureName)
#else
          [CanBeNull] IFormatProvider provider)
#endif
        {
#if WINDOWS_UWP
            // Windows Runtime Component does not support CultureInfo and IFormatProvider types, so we use culture name for public methods: https://msdn.microsoft.com/en-us/library/br230301.aspx
            IFormatProvider provider = cultureName == null ? UnitSystem.DefaultCulture : new CultureInfo(cultureName);
#else
            provider = provider ?? UnitSystem.DefaultCulture;
#endif

            return UnitSystem.GetCached(provider).GetDefaultAbbreviation(unit);
        }

        #endregion

        #region Arithmetic Operators

        // Windows Runtime Component does not allow operator overloads: https://msdn.microsoft.com/en-us/library/br230301.aspx
#if !WINDOWS_UWP
        public static ElectricField operator -(ElectricField right)
        {
            return new ElectricField(-right.Value, right.Unit);
        }

        public static ElectricField operator +(ElectricField left, ElectricField right)
        {
            return new ElectricField(left.Value + right.AsBaseNumericType(left.Unit), left.Unit);
        }

        public static ElectricField operator -(ElectricField left, ElectricField right)
        {
            return new ElectricField(left.Value - right.AsBaseNumericType(left.Unit), left.Unit);
        }

        public static ElectricField operator *(double left, ElectricField right)
        {
            return new ElectricField(left * right.Value, right.Unit);
        }

        public static ElectricField operator *(ElectricField left, double right)
        {
            return new ElectricField(left.Value * right, left.Unit);
        }

        public static ElectricField operator /(ElectricField left, double right)
        {
            return new ElectricField(left.Value / right, left.Unit);
        }

        public static double operator /(ElectricField left, ElectricField right)
        {
            return left.VoltsPerMeter / right.VoltsPerMeter;
        }
#endif

        #endregion

        #region Equality / IComparable

        public int CompareTo(object obj)
        {
            if (obj == null) throw new ArgumentNullException("obj");
            if (!(obj is ElectricField)) throw new ArgumentException("Expected type ElectricField.", "obj");
            return CompareTo((ElectricField) obj);
        }

        // Windows Runtime Component does not allow public methods/ctors with same number of parameters: https://msdn.microsoft.com/en-us/library/br230301.aspx#Overloaded methods
#if WINDOWS_UWP
        internal
#else
        public
#endif
        int CompareTo(ElectricField other)
        {
            return AsBaseUnit().CompareTo(other.AsBaseUnit());
        }

        // Windows Runtime Component does not allow operator overloads: https://msdn.microsoft.com/en-us/library/br230301.aspx
#if !WINDOWS_UWP
        public static bool operator <=(ElectricField left, ElectricField right)
        {
            return left.Value <= right.AsBaseNumericType(left.Unit);
        }

        public static bool operator >=(ElectricField left, ElectricField right)
        {
            return left.Value >= right.AsBaseNumericType(left.Unit);
        }

        public static bool operator <(ElectricField left, ElectricField right)
        {
            return left.Value < right.AsBaseNumericType(left.Unit);
        }

        public static bool operator >(ElectricField left, ElectricField right)
        {
            return left.Value > right.AsBaseNumericType(left.Unit);
        }

        [Obsolete("It is not safe to compare equality due to using System.Double as the internal representation. It is very easy to get slightly different values due to floating point operations. Instead use Equals($quantityName, double, ComparisonType) to provide the max allowed absolute or relative error.")]
        public static bool operator ==(ElectricField left, ElectricField right)
        {
            // ReSharper disable once CompareOfFloatsByEqualityOperator
            return left.Value == right.AsBaseNumericType(left.Unit);
        }

        [Obsolete("It is not safe to compare equality due to using System.Double as the internal representation. It is very easy to get slightly different values due to floating point operations. Instead use Equals($quantityName, double, ComparisonType) to provide the max allowed absolute or relative error.")]
        public static bool operator !=(ElectricField left, ElectricField right)
        {
            // ReSharper disable once CompareOfFloatsByEqualityOperator
            return left.Value != right.AsBaseNumericType(left.Unit);
        }
#endif

        [Obsolete("It is not safe to compare equality due to using System.Double as the internal representation. It is very easy to get slightly different values due to floating point operations. Instead use Equals($quantityName, double, ComparisonType) to provide the max allowed absolute or relative error.")]
        public override bool Equals(object obj)
        {
            if(obj is null || !(obj is ElectricField))
                return false;

<<<<<<< HEAD
            return AsBaseUnit().Equals(((ElectricField) obj).AsBaseUnit());
=======
            var objQuantity = (ElectricField)obj;
            return _value.Equals(objQuantity.AsBaseNumericType(this.Unit));
        }

        /// <summary>
        ///     <para>
        ///     Compare equality to another ElectricField within the given absolute or relative tolerance.
        ///     </para>
        ///     <para>
        ///     Relative tolerance is defined as the maximum allowable absolute difference between this quantity's value and
        ///     <paramref name="other"/> as a percentage of this quantity's value. <paramref name="other"/> will be converted into
        ///     this quantity's unit for comparison. A relative tolerance of 0.01 means the absolute difference must be within +/- 1% of
        ///     this quantity's value to be considered equal.
        ///     <example>
        ///     In this example, the two quantities will be equal if the value of b is within +/- 1% of a (0.02m or 2cm).
        ///     <code>
        ///     var a = Length.FromMeters(2.0);
        ///     var b = Length.FromInches(50.0);
        ///     a.Equals(b, 0.01, ComparisonType.Relative);
        ///     </code>
        ///     </example>
        ///     </para>
        ///     <para>
        ///     Absolute tolerance is defined as the maximum allowable absolute difference between this quantity's value and
        ///     <paramref name="other"/> as a fixed number in this quantity's unit. <paramref name="other"/> will be converted into
        ///     this quantity's unit for comparison.
        ///     <example>
        ///     In this example, the two quantities will be equal if the value of b is within 0.01 of a (0.01m or 1cm).
        ///     <code>
        ///     var a = Length.FromMeters(2.0);
        ///     var b = Length.FromInches(50.0);
        ///     a.Equals(b, 0.01, ComparisonType.Absolute);
        ///     </code>
        ///     </example>
        ///     </para>
        ///     <para>
        ///     Note that it is advised against specifying zero difference, due to the nature
        ///     of floating point operations and using System.Double internally.
        ///     </para>
        /// </summary>
        /// <param name="other">The other quantity to compare to.</param>
        /// <param name="tolerance">The absolute or relative tolerance value. Must be greater than or equal to 0.</param>
        /// <param name="comparisonType">The comparison type: either relative or absolute.</param>
        /// <returns>True if the absolute difference between the two values is not greater than the specified relative or absolute tolerance.</returns>
        public bool Equals(ElectricField other, double tolerance, ComparisonType comparisonType)
        {
            if(tolerance < 0)
                throw new ArgumentOutOfRangeException("tolerance", "Tolerance must be greater than or equal to 0.");

            double thisValue = (double)this.Value;
            double otherValueInThisUnits = other.As(this.Unit);

            return UnitsNet.Comparison.Equals(thisValue, otherValueInThisUnits, tolerance, comparisonType);
>>>>>>> fb7ae4ff
        }

        /// <summary>
        ///     Compare equality to another ElectricField by specifying a max allowed difference.
        ///     Note that it is advised against specifying zero difference, due to the nature
        ///     of floating point operations and using System.Double internally.
        /// </summary>
        /// <param name="other">Other quantity to compare to.</param>
        /// <param name="maxError">Max error allowed.</param>
        /// <returns>True if the difference between the two values is not greater than the specified max.</returns>
        [Obsolete("Please use the Equals(ElectricField, double, ComparisonType) overload. This method will be removed in a future version.")]
        public bool Equals(ElectricField other, ElectricField maxError)
        {
<<<<<<< HEAD
            return Math.Abs(AsBaseUnit() - other.AsBaseUnit()) <= maxError.AsBaseUnit();
=======
            return Math.Abs(_value - other.AsBaseNumericType(this.Unit)) <= maxError.AsBaseNumericType(this.Unit);
>>>>>>> fb7ae4ff
        }

        public override int GetHashCode()
        {
            return new { Value, Unit }.GetHashCode();
        }

        #endregion

        #region Conversion

        /// <summary>
        ///     Convert to the unit representation <paramref name="unit" />.
        /// </summary>
        /// <returns>Value converted to the specified unit.</returns>
        public double As(ElectricFieldUnit unit)
        {
            if(Unit == unit)
                return Convert.ToDouble(Value);

            var converted = AsBaseNumericType(unit);
            return Convert.ToDouble(converted);
        }

        /// <summary>
        ///     Converts the current value + unit to the base unit.
        ///     This is typically the first step in converting from one unit to another.
        /// </summary>
        /// <returns>The value in the base unit representation.</returns>
        private double AsBaseUnit()
        {
            switch(Unit)
            {
                case ElectricFieldUnit.VoltPerMeter: return _value;
                default:
                    throw new NotImplementedException($"Can not convert {Unit} to base units.");
            }
        }

        private double AsBaseNumericType(ElectricFieldUnit unit)
        {
            if(Unit == unit)
                return _value;

            var baseUnitValue = AsBaseUnit();

            switch(unit)
            {
                case ElectricFieldUnit.VoltPerMeter: return baseUnitValue;
                default:
                    throw new NotImplementedException($"Can not convert {Unit} to {unit}.");
            }
        }

        #endregion

        #region Parsing

        /// <summary>
        ///     Parse a string with one or two quantities of the format "&lt;quantity&gt; &lt;unit&gt;".
        /// </summary>
        /// <param name="str">String to parse. Typically in the form: {number} {unit}</param>
        /// <example>
        ///     Length.Parse("5.5 m", new CultureInfo("en-US"));
        /// </example>
        /// <exception cref="ArgumentNullException">The value of 'str' cannot be null. </exception>
        /// <exception cref="ArgumentException">
        ///     Expected string to have one or two pairs of quantity and unit in the format
        ///     "&lt;quantity&gt; &lt;unit&gt;". Eg. "5.5 m" or "1ft 2in"
        /// </exception>
        /// <exception cref="AmbiguousUnitParseException">
        ///     More than one unit is represented by the specified unit abbreviation.
        ///     Example: Volume.Parse("1 cup") will throw, because it can refer to any of
        ///     <see cref="VolumeUnit.MetricCup" />, <see cref="VolumeUnit.UsLegalCup" /> and <see cref="VolumeUnit.UsCustomaryCup" />.
        /// </exception>
        /// <exception cref="UnitsNetException">
        ///     If anything else goes wrong, typically due to a bug or unhandled case.
        ///     We wrap exceptions in <see cref="UnitsNetException" /> to allow you to distinguish
        ///     Units.NET exceptions from other exceptions.
        /// </exception>
        public static ElectricField Parse(string str)
        {
            return Parse(str, null);
        }

        /// <summary>
        ///     Parse a string with one or two quantities of the format "&lt;quantity&gt; &lt;unit&gt;".
        /// </summary>
        /// <param name="str">String to parse. Typically in the form: {number} {unit}</param>
#if WINDOWS_UWP
        /// <param name="cultureName">Name of culture (ex: "en-US") to use when parsing number and unit. Defaults to <see cref="UnitSystem" />'s default culture.</param>
#else
        /// <param name="provider">Format to use when parsing number and unit. Defaults to <see cref="UnitSystem.DefaultCulture" />.</param>
#endif
        /// <example>
        ///     Length.Parse("5.5 m", new CultureInfo("en-US"));
        /// </example>
        /// <exception cref="ArgumentNullException">The value of 'str' cannot be null. </exception>
        /// <exception cref="ArgumentException">
        ///     Expected string to have one or two pairs of quantity and unit in the format
        ///     "&lt;quantity&gt; &lt;unit&gt;". Eg. "5.5 m" or "1ft 2in"
        /// </exception>
        /// <exception cref="AmbiguousUnitParseException">
        ///     More than one unit is represented by the specified unit abbreviation.
        ///     Example: Volume.Parse("1 cup") will throw, because it can refer to any of
        ///     <see cref="VolumeUnit.MetricCup" />, <see cref="VolumeUnit.UsLegalCup" /> and <see cref="VolumeUnit.UsCustomaryCup" />.
        /// </exception>
        /// <exception cref="UnitsNetException">
        ///     If anything else goes wrong, typically due to a bug or unhandled case.
        ///     We wrap exceptions in <see cref="UnitsNetException" /> to allow you to distinguish
        ///     Units.NET exceptions from other exceptions.
        /// </exception>
        public static ElectricField Parse(
            string str,
#if WINDOWS_UWP
            [CanBeNull] string cultureName)
#else
            [CanBeNull] IFormatProvider provider)
#endif
        {
            if (str == null) throw new ArgumentNullException("str");

#if WINDOWS_UWP
            // Windows Runtime Component does not support CultureInfo and IFormatProvider types, so we use culture name for public methods: https://msdn.microsoft.com/en-us/library/br230301.aspx
            IFormatProvider provider = cultureName == null ? UnitSystem.DefaultCulture : new CultureInfo(cultureName);
#else
            provider = provider ?? UnitSystem.DefaultCulture;
#endif

            return QuantityParser.Parse<ElectricField, ElectricFieldUnit>(str, provider,
                delegate(string value, string unit, IFormatProvider formatProvider2)
                {
                    double parsedValue = double.Parse(value, formatProvider2);
                    ElectricFieldUnit parsedUnit = ParseUnit(unit, formatProvider2);
                    return From(parsedValue, parsedUnit);
                }, (x, y) => FromVoltsPerMeter(x.VoltsPerMeter + y.VoltsPerMeter));
        }

        /// <summary>
        ///     Try to parse a string with one or two quantities of the format "&lt;quantity&gt; &lt;unit&gt;".
        /// </summary>
        /// <param name="str">String to parse. Typically in the form: {number} {unit}</param>
        /// <param name="result">Resulting unit quantity if successful.</param>
        /// <example>
        ///     Length.Parse("5.5 m", new CultureInfo("en-US"));
        /// </example>
        public static bool TryParse([CanBeNull] string str, out ElectricField result)
        {
            return TryParse(str, null, out result);
        }

        /// <summary>
        ///     Try to parse a string with one or two quantities of the format "&lt;quantity&gt; &lt;unit&gt;".
        /// </summary>
        /// <param name="str">String to parse. Typically in the form: {number} {unit}</param>
#if WINDOWS_UWP
        /// <param name="cultureName">Name of culture (ex: "en-US") to use when parsing number and unit. Defaults to <see cref="UnitSystem" />'s default culture.</param>
#else
        /// <param name="provider">Format to use when parsing number and unit. Defaults to <see cref="UnitSystem.DefaultCulture" />.</param>
#endif
        /// <param name="result">Resulting unit quantity if successful.</param>
        /// <example>
        ///     Length.Parse("5.5 m", new CultureInfo("en-US"));
        /// </example>
        public static bool TryParse(
            [CanBeNull] string str,
#if WINDOWS_UWP
            [CanBeNull] string cultureName,
#else
            [CanBeNull] IFormatProvider provider,
#endif
          out ElectricField result)
        {
#if WINDOWS_UWP
            // Windows Runtime Component does not support CultureInfo and IFormatProvider types, so we use culture name for public methods: https://msdn.microsoft.com/en-us/library/br230301.aspx
            IFormatProvider provider = cultureName == null ? UnitSystem.DefaultCulture : new CultureInfo(cultureName);
#else
            provider = provider ?? UnitSystem.DefaultCulture;
#endif
            try
            {

                result = Parse(
                  str,
#if WINDOWS_UWP
                  cultureName);
#else
                  provider);
#endif

                return true;
            }
            catch
            {
                result = default(ElectricField);
                return false;
            }
        }

        /// <summary>
        ///     Parse a unit string.
        /// </summary>
        /// <param name="str">String to parse. Typically in the form: {number} {unit}</param>
        /// <example>
        ///     Length.ParseUnit("m", new CultureInfo("en-US"));
        /// </example>
        /// <exception cref="ArgumentNullException">The value of 'str' cannot be null. </exception>
        /// <exception cref="UnitsNetException">Error parsing string.</exception>
        public static ElectricFieldUnit ParseUnit(string str)
        {
            return ParseUnit(str, (IFormatProvider)null);
        }

        /// <summary>
        ///     Parse a unit string.
        /// </summary>
        /// <param name="str">String to parse. Typically in the form: {number} {unit}</param>
        /// <param name="cultureName">Name of culture (ex: "en-US") to use when parsing number and unit. Defaults to <see cref="UnitSystem" />'s default culture.</param>
        /// <example>
        ///     Length.ParseUnit("m", new CultureInfo("en-US"));
        /// </example>
        /// <exception cref="ArgumentNullException">The value of 'str' cannot be null. </exception>
        /// <exception cref="UnitsNetException">Error parsing string.</exception>
        [Obsolete("Use overload that takes IFormatProvider instead of culture name. This method was only added to support WindowsRuntimeComponent and will be removed from other .NET targets.")]
        public static ElectricFieldUnit ParseUnit(string str, [CanBeNull] string cultureName)
        {
            return ParseUnit(str, cultureName == null ? null : new CultureInfo(cultureName));
        }

        /// <summary>
        ///     Parse a unit string.
        /// </summary>
        /// <param name="str">String to parse. Typically in the form: {number} {unit}</param>
        /// <param name="provider">Format to use when parsing number and unit. Defaults to <see cref="UnitSystem.DefaultCulture" />.</param>
        /// <example>
        ///     Length.ParseUnit("m", new CultureInfo("en-US"));
        /// </example>
        /// <exception cref="ArgumentNullException">The value of 'str' cannot be null. </exception>
        /// <exception cref="UnitsNetException">Error parsing string.</exception>

        // Windows Runtime Component does not allow public methods/ctors with same number of parameters: https://msdn.microsoft.com/en-us/library/br230301.aspx#Overloaded methods
#if WINDOWS_UWP
        internal
#else
        public
#endif
        static ElectricFieldUnit ParseUnit(string str, IFormatProvider provider = null)
        {
            if (str == null) throw new ArgumentNullException("str");

            var unitSystem = UnitSystem.GetCached(provider);
            var unit = unitSystem.Parse<ElectricFieldUnit>(str.Trim());

            if (unit == ElectricFieldUnit.Undefined)
            {
                var newEx = new UnitsNetException("Error parsing string. The unit is not a recognized ElectricFieldUnit.");
                newEx.Data["input"] = str;
                newEx.Data["provider"] = provider?.ToString() ?? "(null)";
                throw newEx;
            }

            return unit;
        }

        #endregion

        [Obsolete("This is no longer used since we will instead use the quantity's Unit value as default.")]
        /// <summary>
        ///     Set the default unit used by ToString(). Default is VoltPerMeter
        /// </summary>
        public static ElectricFieldUnit ToStringDefaultUnit { get; set; } = ElectricFieldUnit.VoltPerMeter;

        /// <summary>
        ///     Get default string representation of value and unit.
        /// </summary>
        /// <returns>String representation.</returns>
        public override string ToString()
        {
            return ToString(Unit);
        }

        /// <summary>
        ///     Get string representation of value and unit. Using current UI culture and two significant digits after radix.
        /// </summary>
        /// <param name="unit">Unit representation to use.</param>
        /// <returns>String representation.</returns>
        public string ToString(ElectricFieldUnit unit)
        {
            return ToString(unit, null, 2);
        }

        /// <summary>
        ///     Get string representation of value and unit. Using two significant digits after radix.
        /// </summary>
        /// <param name="unit">Unit representation to use.</param>
#if WINDOWS_UWP
        /// <param name="cultureName">Name of culture (ex: "en-US") to use for localization and number formatting. Defaults to <see cref="UnitSystem" />'s default culture.</param>
#else
        /// <param name="provider">Format to use for localization and number formatting. Defaults to <see cref="UnitSystem.DefaultCulture" />.</param>
#endif
        /// <returns>String representation.</returns>
        public string ToString(
          ElectricFieldUnit unit,
#if WINDOWS_UWP
            [CanBeNull] string cultureName)
#else
            [CanBeNull] IFormatProvider provider)
#endif
        {
            return ToString(
              unit,
#if WINDOWS_UWP
              cultureName,
#else
              provider,
#endif
              2);
        }

        /// <summary>
        ///     Get string representation of value and unit.
        /// </summary>
        /// <param name="unit">Unit representation to use.</param>
#if WINDOWS_UWP
        /// <param name="cultureName">Name of culture (ex: "en-US") to use for localization and number formatting. Defaults to <see cref="UnitSystem" />'s default culture.</param>
#else
        /// <param name="provider">Format to use for localization and number formatting. Defaults to <see cref="UnitSystem.DefaultCulture" />.</param>
#endif
        /// <param name="significantDigitsAfterRadix">The number of significant digits after the radix point.</param>
        /// <returns>String representation.</returns>
        [UsedImplicitly]
        public string ToString(
            ElectricFieldUnit unit,
#if WINDOWS_UWP
            [CanBeNull] string cultureName,
#else
            [CanBeNull] IFormatProvider provider,
#endif
            int significantDigitsAfterRadix)
        {
            double value = As(unit);
            string format = UnitFormatter.GetFormat(value, significantDigitsAfterRadix);
            return ToString(
              unit,
#if WINDOWS_UWP
              cultureName,
#else
              provider,
#endif
              format);
        }

        /// <summary>
        ///     Get string representation of value and unit.
        /// </summary>
#if WINDOWS_UWP
        /// <param name="cultureName">Name of culture (ex: "en-US") to use for localization and number formatting. Defaults to <see cref="UnitSystem" />'s default culture.</param>
#else
        /// <param name="provider">Format to use for localization and number formatting. Defaults to <see cref="UnitSystem.DefaultCulture" />.</param>
#endif
        /// <param name="unit">Unit representation to use.</param>
        /// <param name="format">String format to use. Default:  "{0:0.##} {1} for value and unit abbreviation respectively."</param>
        /// <param name="args">Arguments for string format. Value and unit are implictly included as arguments 0 and 1.</param>
        /// <returns>String representation.</returns>
        [UsedImplicitly]
        public string ToString(
            ElectricFieldUnit unit,
#if WINDOWS_UWP
            [CanBeNull] string cultureName,
#else
            [CanBeNull] IFormatProvider provider,
#endif
            [NotNull] string format,
            [NotNull] params object[] args)
        {
            if (format == null) throw new ArgumentNullException(nameof(format));
            if (args == null) throw new ArgumentNullException(nameof(args));

#if WINDOWS_UWP
            // Windows Runtime Component does not support CultureInfo and IFormatProvider types, so we use culture name for public methods: https://msdn.microsoft.com/en-us/library/br230301.aspx
            IFormatProvider provider = cultureName == null ? UnitSystem.DefaultCulture : new CultureInfo(cultureName);
#else
            provider = provider ?? UnitSystem.DefaultCulture;
#endif

            double value = As(unit);
            object[] formatArgs = UnitFormatter.GetFormatArgs(unit, value, provider, args);
            return string.Format(provider, format, formatArgs);
        }

        /// <summary>
        /// Represents the largest possible value of ElectricField
        /// </summary>
        public static ElectricField MaxValue => new ElectricField(double.MaxValue, BaseUnit);

        /// <summary>
        /// Represents the smallest possible value of ElectricField
        /// </summary>
        public static ElectricField MinValue => new ElectricField(double.MinValue, BaseUnit);

        /// <summary>
        ///     The <see cref="BaseDimensions" /> of this quantity.
        /// </summary>
        public BaseDimensions Dimensions => ElectricField.BaseDimensions;
    }
}<|MERGE_RESOLUTION|>--- conflicted
+++ resolved
@@ -399,9 +399,6 @@
             if(obj is null || !(obj is ElectricField))
                 return false;
 
-<<<<<<< HEAD
-            return AsBaseUnit().Equals(((ElectricField) obj).AsBaseUnit());
-=======
             var objQuantity = (ElectricField)obj;
             return _value.Equals(objQuantity.AsBaseNumericType(this.Unit));
         }
@@ -455,7 +452,6 @@
             double otherValueInThisUnits = other.As(this.Unit);
 
             return UnitsNet.Comparison.Equals(thisValue, otherValueInThisUnits, tolerance, comparisonType);
->>>>>>> fb7ae4ff
         }
 
         /// <summary>
@@ -469,11 +465,7 @@
         [Obsolete("Please use the Equals(ElectricField, double, ComparisonType) overload. This method will be removed in a future version.")]
         public bool Equals(ElectricField other, ElectricField maxError)
         {
-<<<<<<< HEAD
-            return Math.Abs(AsBaseUnit() - other.AsBaseUnit()) <= maxError.AsBaseUnit();
-=======
             return Math.Abs(_value - other.AsBaseNumericType(this.Unit)) <= maxError.AsBaseNumericType(this.Unit);
->>>>>>> fb7ae4ff
         }
 
         public override int GetHashCode()
