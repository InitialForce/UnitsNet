﻿//------------------------------------------------------------------------------
// <auto-generated>
//     This code was generated by \generate-code.bat.
//
//     Changes to this file will be lost when the code is regenerated.
//     The build server regenerates the code before each build and a pre-build
//     step will regenerate the code on each local build.
//
//     See https://github.com/angularsen/UnitsNet/wiki/Adding-a-New-Unit for how to add or edit units.
//
//     Add CustomCode\Quantities\MyQuantity.extra.cs files to add code to generated quantities.
//     Add Extensions\MyQuantityExtensions.cs to decorate quantities with new behavior.
//     Add UnitDefinitions\MyQuantity.json and run GeneratUnits.bat to generate new units or quantities.
//
// </auto-generated>
//------------------------------------------------------------------------------

// Copyright (c) 2013 Andreas Gullberg Larsen (andreas.larsen84@gmail.com).
// https://github.com/angularsen/UnitsNet
//
// Permission is hereby granted, free of charge, to any person obtaining a copy
// of this software and associated documentation files (the "Software"), to deal
// in the Software without restriction, including without limitation the rights
// to use, copy, modify, merge, publish, distribute, sublicense, and/or sell
// copies of the Software, and to permit persons to whom the Software is
// furnished to do so, subject to the following conditions:
//
// The above copyright notice and this permission notice shall be included in
// all copies or substantial portions of the Software.
//
// THE SOFTWARE IS PROVIDED "AS IS", WITHOUT WARRANTY OF ANY KIND, EXPRESS OR
// IMPLIED, INCLUDING BUT NOT LIMITED TO THE WARRANTIES OF MERCHANTABILITY,
// FITNESS FOR A PARTICULAR PURPOSE AND NONINFRINGEMENT. IN NO EVENT SHALL THE
// AUTHORS OR COPYRIGHT HOLDERS BE LIABLE FOR ANY CLAIM, DAMAGES OR OTHER
// LIABILITY, WHETHER IN AN ACTION OF CONTRACT, TORT OR OTHERWISE, ARISING FROM,
// OUT OF OR IN CONNECTION WITH THE SOFTWARE OR THE USE OR OTHER DEALINGS IN
// THE SOFTWARE.

using System;
using System.Collections.Generic;
using System.Globalization;
using System.Text.RegularExpressions;
using System.Linq;
using JetBrains.Annotations;
using UnitsNet.Units;

// ReSharper disable once CheckNamespace

namespace UnitsNet
{
    /// <summary>
    ///     In thermodynamics, the specific volume of a substance is the ratio of the substance's volume to its mass. It is the reciprocal of density and an intrinsic property of matter as well.
    /// </summary>
    // ReSharper disable once PartialTypeWithSinglePart

    // Windows Runtime Component has constraints on public types: https://msdn.microsoft.com/en-us/library/br230301.aspx#Declaring types in Windows Runtime Components
    // Public structures can't have any members other than public fields, and those fields must be value types or strings.
    // Public classes must be sealed (NotInheritable in Visual Basic). If your programming model requires polymorphism, you can create a public interface and implement that interface on the classes that must be polymorphic.
#if WINDOWS_UWP
    public sealed partial class SpecificVolume
#else
    public partial struct SpecificVolume : IComparable, IComparable<SpecificVolume>
#endif
    {
        /// <summary>
        ///     The numeric value this quantity was constructed with.
        /// </summary>
        private readonly double _value;

        /// <summary>
        ///     The unit this quantity was constructed with.
        /// </summary>
        private readonly SpecificVolumeUnit? _unit;

        /// <summary>
        ///     The numeric value this quantity was constructed with.
        /// </summary>
#if WINDOWS_UWP
        public double Value => Convert.ToDouble(_value);
#else
        public double Value => _value;
#endif

        /// <summary>
        ///     The unit this quantity was constructed with -or- <see cref="BaseUnit" /> if default ctor was used.
        /// </summary>
        public SpecificVolumeUnit Unit => _unit.GetValueOrDefault(BaseUnit);

        // Windows Runtime Component requires a default constructor
#if WINDOWS_UWP
        public SpecificVolume()
        {
            _value = 0;
            _unit = BaseUnit;
        }
#endif

        [Obsolete("Use the constructor that takes a unit parameter. This constructor will be removed in a future version.")]
        public SpecificVolume(double cubicmetersperkilogram)
        {
            _value = Convert.ToDouble(cubicmetersperkilogram);
            _unit = BaseUnit;
        }

        /// <summary>
        ///     Creates the quantity with the given numeric value and unit.
        /// </summary>
        /// <param name="numericValue">Numeric value.</param>
        /// <param name="unit">Unit representation.</param>
        /// <remarks>Value parameter cannot be named 'value' due to constraint when targeting Windows Runtime Component.</remarks>
#if WINDOWS_UWP
        private
#else
        public 
#endif
          SpecificVolume(double numericValue, SpecificVolumeUnit unit)
        {
            _value = numericValue;
            _unit = unit;
         }

        // Windows Runtime Component does not allow public methods/ctors with same number of parameters: https://msdn.microsoft.com/en-us/library/br230301.aspx#Overloaded methods
        /// <summary>
        ///     Creates the quantity with the given value assuming the base unit CubicMeterPerKilogram.
        /// </summary>
        /// <param name="cubicmetersperkilogram">Value assuming base unit CubicMeterPerKilogram.</param>
#if WINDOWS_UWP
        private
#else
        [Obsolete("Use the constructor that takes a unit parameter. This constructor will be removed in a future version.")]
        public
#endif
        SpecificVolume(long cubicmetersperkilogram) : this(Convert.ToDouble(cubicmetersperkilogram), BaseUnit) { }

        // Windows Runtime Component does not allow public methods/ctors with same number of parameters: https://msdn.microsoft.com/en-us/library/br230301.aspx#Overloaded methods
        // Windows Runtime Component does not support decimal type
        /// <summary>
        ///     Creates the quantity with the given value assuming the base unit CubicMeterPerKilogram.
        /// </summary>
        /// <param name="cubicmetersperkilogram">Value assuming base unit CubicMeterPerKilogram.</param>
#if WINDOWS_UWP
        private
#else
        [Obsolete("Use the constructor that takes a unit parameter. This constructor will be removed in a future version.")]
        public
#endif
        SpecificVolume(decimal cubicmetersperkilogram) : this(Convert.ToDouble(cubicmetersperkilogram), BaseUnit) { }

        #region Properties

        /// <summary>
        ///     The <see cref="QuantityType" /> of this quantity.
        /// </summary>
        public static QuantityType QuantityType => QuantityType.SpecificVolume;

        /// <summary>
        ///     The base unit representation of this quantity for the numeric value stored internally. All conversions go via this value.
        /// </summary>
        public static SpecificVolumeUnit BaseUnit => SpecificVolumeUnit.CubicMeterPerKilogram;

        /// <summary>
        ///     All units of measurement for the SpecificVolume quantity.
        /// </summary>
        public static SpecificVolumeUnit[] Units { get; } = Enum.GetValues(typeof(SpecificVolumeUnit)).Cast<SpecificVolumeUnit>().ToArray();
        /// <summary>
        ///     Get SpecificVolume in CubicMetersPerKilogram.
        /// </summary>
        public double CubicMetersPerKilogram => As(SpecificVolumeUnit.CubicMeterPerKilogram);

        /// <summary>
        ///     Get SpecificVolume in MillicubicMetersPerKilogram.
        /// </summary>
        public double MillicubicMetersPerKilogram
        {
            get { return (_cubicMetersPerKilogram) / 1e-3d; }
        }

        #endregion

        #region Static

        public static SpecificVolume Zero => new SpecificVolume(0, BaseUnit);

        /// <summary>
        ///     Get SpecificVolume from CubicMetersPerKilogram.
        /// </summary>
#if WINDOWS_UWP
        [Windows.Foundation.Metadata.DefaultOverload]
        public static SpecificVolume FromCubicMetersPerKilogram(double cubicmetersperkilogram)
#else
        public static SpecificVolume FromCubicMetersPerKilogram(QuantityValue cubicmetersperkilogram)
#endif
        {
            double value = (double) cubicmetersperkilogram;
            return new SpecificVolume(value, SpecificVolumeUnit.CubicMeterPerKilogram);
        }

        /// <summary>
        ///     Get SpecificVolume from MillicubicMetersPerKilogram.
        /// </summary>
#if WINDOWS_UWP
        [Windows.Foundation.Metadata.DefaultOverload]
        public static SpecificVolume FromMillicubicMetersPerKilogram(double millicubicmetersperkilogram)
        {
            double value = (double) millicubicmetersperkilogram;
            return new SpecificVolume((value) * 1e-3d);
        }
#else
        public static SpecificVolume FromMillicubicMetersPerKilogram(QuantityValue millicubicmetersperkilogram)
        {
            double value = (double) millicubicmetersperkilogram;
            return new SpecificVolume(((value) * 1e-3d));
        }
#endif

        // Windows Runtime Component does not support nullable types (double?): https://msdn.microsoft.com/en-us/library/br230301.aspx
#if !WINDOWS_UWP
        /// <summary>
        ///     Get nullable SpecificVolume from nullable CubicMetersPerKilogram.
        /// </summary>
        public static SpecificVolume? FromCubicMetersPerKilogram(QuantityValue? cubicmetersperkilogram)
        {
            if (cubicmetersperkilogram.HasValue)
            {
                return FromCubicMetersPerKilogram(cubicmetersperkilogram.Value);
            }
            else
            {
                return null;
            }
        }

        /// <summary>
        ///     Get nullable SpecificVolume from nullable MillicubicMetersPerKilogram.
        /// </summary>
        public static SpecificVolume? FromMillicubicMetersPerKilogram(QuantityValue? millicubicmetersperkilogram)
        {
            if (millicubicmetersperkilogram.HasValue)
            {
                return FromMillicubicMetersPerKilogram(millicubicmetersperkilogram.Value);
            }
            else
            {
                return null;
            }
        }

#endif

        /// <summary>
        ///     Dynamically convert from value and unit enum <see cref="SpecificVolumeUnit" /> to <see cref="SpecificVolume" />.
        /// </summary>
        /// <param name="value">Value to convert from.</param>
        /// <param name="fromUnit">Unit to convert from.</param>
        /// <returns>SpecificVolume unit value.</returns>
#if WINDOWS_UWP
        // Fix name conflict with parameter "value"
        [return: System.Runtime.InteropServices.WindowsRuntime.ReturnValueName("returnValue")]
        public static SpecificVolume From(double value, SpecificVolumeUnit fromUnit)
#else
        public static SpecificVolume From(QuantityValue value, SpecificVolumeUnit fromUnit)
#endif
        {
<<<<<<< HEAD
            switch (fromUnit)
            {
                case SpecificVolumeUnit.CubicMeterPerKilogram:
                    return FromCubicMetersPerKilogram(value);
                case SpecificVolumeUnit.MillicubicMeterPerKilogram:
                    return FromMillicubicMetersPerKilogram(value);

                default:
                    throw new NotImplementedException("fromUnit: " + fromUnit);
            }
=======
            return new SpecificVolume((double)value, fromUnit);
>>>>>>> 52d61091
        }

        // Windows Runtime Component does not support nullable types (double?): https://msdn.microsoft.com/en-us/library/br230301.aspx
#if !WINDOWS_UWP
        /// <summary>
        ///     Dynamically convert from value and unit enum <see cref="SpecificVolumeUnit" /> to <see cref="SpecificVolume" />.
        /// </summary>
        /// <param name="value">Value to convert from.</param>
        /// <param name="fromUnit">Unit to convert from.</param>
        /// <returns>SpecificVolume unit value.</returns>
        public static SpecificVolume? From(QuantityValue? value, SpecificVolumeUnit fromUnit)
        {
            if (!value.HasValue)
            {
                return null;
            }
<<<<<<< HEAD
            switch (fromUnit)
            {
                case SpecificVolumeUnit.CubicMeterPerKilogram:
                    return FromCubicMetersPerKilogram(value.Value);
                case SpecificVolumeUnit.MillicubicMeterPerKilogram:
                    return FromMillicubicMetersPerKilogram(value.Value);
=======
>>>>>>> 52d61091

            return new SpecificVolume((double)value.Value, fromUnit);
        }
#endif

        /// <summary>
        ///     Get unit abbreviation string.
        /// </summary>
        /// <param name="unit">Unit to get abbreviation for.</param>
        /// <returns>Unit abbreviation string.</returns>
        [UsedImplicitly]
        public static string GetAbbreviation(SpecificVolumeUnit unit)
        {
            return GetAbbreviation(unit, null);
        }

        /// <summary>
        ///     Get unit abbreviation string.
        /// </summary>
        /// <param name="unit">Unit to get abbreviation for.</param>
#if WINDOWS_UWP
        /// <param name="cultureName">Name of culture (ex: "en-US") to use for localization. Defaults to <see cref="UnitSystem" />'s default culture.</param>
#else
        /// <param name="provider">Format to use for localization. Defaults to <see cref="UnitSystem.DefaultCulture" />.</param>
#endif
        /// <returns>Unit abbreviation string.</returns>
        [UsedImplicitly]
        public static string GetAbbreviation(
          SpecificVolumeUnit unit,
#if WINDOWS_UWP
          [CanBeNull] string cultureName)
#else
          [CanBeNull] IFormatProvider provider)
#endif
        {
#if WINDOWS_UWP
            // Windows Runtime Component does not support CultureInfo and IFormatProvider types, so we use culture name for public methods: https://msdn.microsoft.com/en-us/library/br230301.aspx
            IFormatProvider provider = cultureName == null ? UnitSystem.DefaultCulture : new CultureInfo(cultureName);
#else
            provider = provider ?? UnitSystem.DefaultCulture;
#endif

            return UnitSystem.GetCached(provider).GetDefaultAbbreviation(unit);
        }

        #endregion

        #region Arithmetic Operators

        // Windows Runtime Component does not allow operator overloads: https://msdn.microsoft.com/en-us/library/br230301.aspx
#if !WINDOWS_UWP
        public static SpecificVolume operator -(SpecificVolume right)
        {
            return new SpecificVolume(-right.Value, right.Unit);
        }

        public static SpecificVolume operator +(SpecificVolume left, SpecificVolume right)
        {
            return new SpecificVolume(left.Value + right.AsBaseNumericType(left.Unit), left.Unit);
        }

        public static SpecificVolume operator -(SpecificVolume left, SpecificVolume right)
        {
            return new SpecificVolume(left.Value - right.AsBaseNumericType(left.Unit), left.Unit);
        }

        public static SpecificVolume operator *(double left, SpecificVolume right)
        {
            return new SpecificVolume(left * right.Value, right.Unit);
        }

        public static SpecificVolume operator *(SpecificVolume left, double right)
        {
            return new SpecificVolume(left.Value * right, left.Unit);
        }

        public static SpecificVolume operator /(SpecificVolume left, double right)
        {
            return new SpecificVolume(left.Value / right, left.Unit);
        }

        public static double operator /(SpecificVolume left, SpecificVolume right)
        {
            return left.CubicMetersPerKilogram / right.CubicMetersPerKilogram;
        }
#endif

        #endregion

        #region Equality / IComparable

        public int CompareTo(object obj)
        {
            if (obj == null) throw new ArgumentNullException("obj");
            if (!(obj is SpecificVolume)) throw new ArgumentException("Expected type SpecificVolume.", "obj");
            return CompareTo((SpecificVolume) obj);
        }

        // Windows Runtime Component does not allow public methods/ctors with same number of parameters: https://msdn.microsoft.com/en-us/library/br230301.aspx#Overloaded methods
#if WINDOWS_UWP
        internal
#else
        public
#endif
        int CompareTo(SpecificVolume other)
        {
            return AsBaseUnitCubicMetersPerKilogram().CompareTo(other.AsBaseUnitCubicMetersPerKilogram());
        }

        // Windows Runtime Component does not allow operator overloads: https://msdn.microsoft.com/en-us/library/br230301.aspx
#if !WINDOWS_UWP
        public static bool operator <=(SpecificVolume left, SpecificVolume right)
        {
            return left.Value <= right.AsBaseNumericType(left.Unit);
        }

        public static bool operator >=(SpecificVolume left, SpecificVolume right)
        {
            return left.Value >= right.AsBaseNumericType(left.Unit);
        }

        public static bool operator <(SpecificVolume left, SpecificVolume right)
        {
            return left.Value < right.AsBaseNumericType(left.Unit);
        }

        public static bool operator >(SpecificVolume left, SpecificVolume right)
        {
            return left.Value > right.AsBaseNumericType(left.Unit);
        }

        [Obsolete("It is not safe to compare equality due to using System.Double as the internal representation. It is very easy to get slightly different values due to floating point operations. Instead use Equals(other, maxError) to provide the max allowed error.")]
        public static bool operator ==(SpecificVolume left, SpecificVolume right)
        {
            // ReSharper disable once CompareOfFloatsByEqualityOperator
            return left.Value == right.AsBaseNumericType(left.Unit);
        }

        [Obsolete("It is not safe to compare equality due to using System.Double as the internal representation. It is very easy to get slightly different values due to floating point operations. Instead use Equals(other, maxError) to provide the max allowed error.")]
        public static bool operator !=(SpecificVolume left, SpecificVolume right)
        {
            // ReSharper disable once CompareOfFloatsByEqualityOperator
            return left.Value != right.AsBaseNumericType(left.Unit);
        }
#endif

        [Obsolete("It is not safe to compare equality due to using System.Double as the internal representation. It is very easy to get slightly different values due to floating point operations. Instead use Equals(other, maxError) to provide the max allowed error.")]
        public override bool Equals(object obj)
        {
            if (obj == null || GetType() != obj.GetType())
            {
                return false;
            }

            return AsBaseUnitCubicMetersPerKilogram().Equals(((SpecificVolume) obj).AsBaseUnitCubicMetersPerKilogram());
        }

        /// <summary>
        ///     Compare equality to another SpecificVolume by specifying a max allowed difference.
        ///     Note that it is advised against specifying zero difference, due to the nature
        ///     of floating point operations and using System.Double internally.
        /// </summary>
        /// <param name="other">Other quantity to compare to.</param>
        /// <param name="maxError">Max error allowed.</param>
        /// <returns>True if the difference between the two values is not greater than the specified max.</returns>
        public bool Equals(SpecificVolume other, SpecificVolume maxError)
        {
            return Math.Abs(AsBaseUnitCubicMetersPerKilogram() - other.AsBaseUnitCubicMetersPerKilogram()) <= maxError.AsBaseUnitCubicMetersPerKilogram();
        }

        public override int GetHashCode()
        {
			return new { Value, Unit }.GetHashCode();
        }

        #endregion

        #region Conversion

        /// <summary>
        ///     Convert to the unit representation <paramref name="unit" />.
        /// </summary>
        /// <returns>Value converted to the specified unit.</returns>
        public double As(SpecificVolumeUnit unit)
        {
            if (Unit == unit)
            {
                return (double)Value;
            }

            double baseUnitValue = AsBaseUnitCubicMetersPerKilogram();

            switch (unit)
            {
<<<<<<< HEAD
                case SpecificVolumeUnit.CubicMeterPerKilogram:
                    return CubicMetersPerKilogram;
                case SpecificVolumeUnit.MillicubicMeterPerKilogram:
                    return MillicubicMetersPerKilogram;
=======
                case SpecificVolumeUnit.CubicMeterPerKilogram: return baseUnitValue;
>>>>>>> 52d61091

                default:
                    throw new NotImplementedException("unit: " + unit);
            }
        }

        #endregion

        #region Parsing

        /// <summary>
        ///     Parse a string with one or two quantities of the format "&lt;quantity&gt; &lt;unit&gt;".
        /// </summary>
        /// <param name="str">String to parse. Typically in the form: {number} {unit}</param>
        /// <example>
        ///     Length.Parse("5.5 m", new CultureInfo("en-US"));
        /// </example>
        /// <exception cref="ArgumentNullException">The value of 'str' cannot be null. </exception>
        /// <exception cref="ArgumentException">
        ///     Expected string to have one or two pairs of quantity and unit in the format
        ///     "&lt;quantity&gt; &lt;unit&gt;". Eg. "5.5 m" or "1ft 2in"
        /// </exception>
        /// <exception cref="AmbiguousUnitParseException">
        ///     More than one unit is represented by the specified unit abbreviation.
        ///     Example: Volume.Parse("1 cup") will throw, because it can refer to any of
        ///     <see cref="VolumeUnit.MetricCup" />, <see cref="VolumeUnit.UsLegalCup" /> and <see cref="VolumeUnit.UsCustomaryCup" />.
        /// </exception>
        /// <exception cref="UnitsNetException">
        ///     If anything else goes wrong, typically due to a bug or unhandled case.
        ///     We wrap exceptions in <see cref="UnitsNetException" /> to allow you to distinguish
        ///     Units.NET exceptions from other exceptions.
        /// </exception>
        public static SpecificVolume Parse(string str)
        {
            return Parse(str, null);
        }

        /// <summary>
        ///     Parse a string with one or two quantities of the format "&lt;quantity&gt; &lt;unit&gt;".
        /// </summary>
        /// <param name="str">String to parse. Typically in the form: {number} {unit}</param>
#if WINDOWS_UWP
        /// <param name="cultureName">Name of culture (ex: "en-US") to use when parsing number and unit. Defaults to <see cref="UnitSystem" />'s default culture.</param>
#else
        /// <param name="provider">Format to use when parsing number and unit. Defaults to <see cref="UnitSystem.DefaultCulture" />.</param>
#endif
        /// <example>
        ///     Length.Parse("5.5 m", new CultureInfo("en-US"));
        /// </example>
        /// <exception cref="ArgumentNullException">The value of 'str' cannot be null. </exception>
        /// <exception cref="ArgumentException">
        ///     Expected string to have one or two pairs of quantity and unit in the format
        ///     "&lt;quantity&gt; &lt;unit&gt;". Eg. "5.5 m" or "1ft 2in"
        /// </exception>
        /// <exception cref="AmbiguousUnitParseException">
        ///     More than one unit is represented by the specified unit abbreviation.
        ///     Example: Volume.Parse("1 cup") will throw, because it can refer to any of
        ///     <see cref="VolumeUnit.MetricCup" />, <see cref="VolumeUnit.UsLegalCup" /> and <see cref="VolumeUnit.UsCustomaryCup" />.
        /// </exception>
        /// <exception cref="UnitsNetException">
        ///     If anything else goes wrong, typically due to a bug or unhandled case.
        ///     We wrap exceptions in <see cref="UnitsNetException" /> to allow you to distinguish
        ///     Units.NET exceptions from other exceptions.
        /// </exception>
        public static SpecificVolume Parse(
            string str,
#if WINDOWS_UWP
            [CanBeNull] string cultureName)
#else
            [CanBeNull] IFormatProvider provider)
#endif
        {
            if (str == null) throw new ArgumentNullException("str");

#if WINDOWS_UWP
            // Windows Runtime Component does not support CultureInfo and IFormatProvider types, so we use culture name for public methods: https://msdn.microsoft.com/en-us/library/br230301.aspx
            IFormatProvider provider = cultureName == null ? UnitSystem.DefaultCulture : new CultureInfo(cultureName);
#else
            provider = provider ?? UnitSystem.DefaultCulture;
#endif

            return QuantityParser.Parse<SpecificVolume, SpecificVolumeUnit>(str, provider,
                delegate(string value, string unit, IFormatProvider formatProvider2)
                {
                    double parsedValue = double.Parse(value, formatProvider2);
                    SpecificVolumeUnit parsedUnit = ParseUnit(unit, formatProvider2);
                    return From(parsedValue, parsedUnit);
                }, (x, y) => FromCubicMetersPerKilogram(x.CubicMetersPerKilogram + y.CubicMetersPerKilogram));
        }

        /// <summary>
        ///     Try to parse a string with one or two quantities of the format "&lt;quantity&gt; &lt;unit&gt;".
        /// </summary>
        /// <param name="str">String to parse. Typically in the form: {number} {unit}</param>
        /// <param name="result">Resulting unit quantity if successful.</param>
        /// <example>
        ///     Length.Parse("5.5 m", new CultureInfo("en-US"));
        /// </example>
        public static bool TryParse([CanBeNull] string str, out SpecificVolume result)
        {
            return TryParse(str, null, out result);
        }

        /// <summary>
        ///     Try to parse a string with one or two quantities of the format "&lt;quantity&gt; &lt;unit&gt;".
        /// </summary>
        /// <param name="str">String to parse. Typically in the form: {number} {unit}</param>
#if WINDOWS_UWP
        /// <param name="cultureName">Name of culture (ex: "en-US") to use when parsing number and unit. Defaults to <see cref="UnitSystem" />'s default culture.</param>
#else
        /// <param name="provider">Format to use when parsing number and unit. Defaults to <see cref="UnitSystem.DefaultCulture" />.</param>
#endif
        /// <param name="result">Resulting unit quantity if successful.</param>
        /// <example>
        ///     Length.Parse("5.5 m", new CultureInfo("en-US"));
        /// </example>
        public static bool TryParse(
            [CanBeNull] string str,
#if WINDOWS_UWP
            [CanBeNull] string cultureName,
#else
            [CanBeNull] IFormatProvider provider,
#endif
          out SpecificVolume result)
        {
#if WINDOWS_UWP
            // Windows Runtime Component does not support CultureInfo and IFormatProvider types, so we use culture name for public methods: https://msdn.microsoft.com/en-us/library/br230301.aspx
            IFormatProvider provider = cultureName == null ? UnitSystem.DefaultCulture : new CultureInfo(cultureName);
#else
            provider = provider ?? UnitSystem.DefaultCulture;
#endif
            try
            {

                result = Parse(
                  str,
#if WINDOWS_UWP
                  cultureName);
#else
                  provider);
#endif

                return true;
            }
            catch
            {
                result = default(SpecificVolume);
                return false;
            }
        }

        /// <summary>
        ///     Parse a unit string.
        /// </summary>
        /// <param name="str">String to parse. Typically in the form: {number} {unit}</param>
        /// <example>
        ///     Length.ParseUnit("m", new CultureInfo("en-US"));
        /// </example>
        /// <exception cref="ArgumentNullException">The value of 'str' cannot be null. </exception>
        /// <exception cref="UnitsNetException">Error parsing string.</exception>
        public static SpecificVolumeUnit ParseUnit(string str)
        {
            return ParseUnit(str, (IFormatProvider)null);
        }

        /// <summary>
        ///     Parse a unit string.
        /// </summary>
        /// <param name="str">String to parse. Typically in the form: {number} {unit}</param>
        /// <param name="cultureName">Name of culture (ex: "en-US") to use when parsing number and unit. Defaults to <see cref="UnitSystem" />'s default culture.</param>
        /// <example>
        ///     Length.ParseUnit("m", new CultureInfo("en-US"));
        /// </example>
        /// <exception cref="ArgumentNullException">The value of 'str' cannot be null. </exception>
        /// <exception cref="UnitsNetException">Error parsing string.</exception>
        [Obsolete("Use overload that takes IFormatProvider instead of culture name. This method was only added to support WindowsRuntimeComponent and will be removed from other .NET targets.")]
        public static SpecificVolumeUnit ParseUnit(string str, [CanBeNull] string cultureName)
        {
            return ParseUnit(str, cultureName == null ? null : new CultureInfo(cultureName));
        }

        /// <summary>
        ///     Parse a unit string.
        /// </summary>
        /// <param name="str">String to parse. Typically in the form: {number} {unit}</param>
        /// <param name="provider">Format to use when parsing number and unit. Defaults to <see cref="UnitSystem.DefaultCulture" />.</param>
        /// <example>
        ///     Length.ParseUnit("m", new CultureInfo("en-US"));
        /// </example>
        /// <exception cref="ArgumentNullException">The value of 'str' cannot be null. </exception>
        /// <exception cref="UnitsNetException">Error parsing string.</exception>

        // Windows Runtime Component does not allow public methods/ctors with same number of parameters: https://msdn.microsoft.com/en-us/library/br230301.aspx#Overloaded methods
#if WINDOWS_UWP
        internal
#else
        public
#endif
        static SpecificVolumeUnit ParseUnit(string str, IFormatProvider provider = null)
        {
            if (str == null) throw new ArgumentNullException("str");

            var unitSystem = UnitSystem.GetCached(provider);
            var unit = unitSystem.Parse<SpecificVolumeUnit>(str.Trim());

            if (unit == SpecificVolumeUnit.Undefined)
            {
                var newEx = new UnitsNetException("Error parsing string. The unit is not a recognized SpecificVolumeUnit.");
                newEx.Data["input"] = str;
                newEx.Data["provider"] = provider?.ToString() ?? "(null)";
                throw newEx;
            }

            return unit;
        }

        #endregion

        [Obsolete("This is no longer used since we will instead use the quantity's Unit value as default.")]
        /// <summary>
        ///     Set the default unit used by ToString(). Default is CubicMeterPerKilogram
        /// </summary>
        public static SpecificVolumeUnit ToStringDefaultUnit { get; set; } = SpecificVolumeUnit.CubicMeterPerKilogram;

        /// <summary>
        ///     Get default string representation of value and unit.
        /// </summary>
        /// <returns>String representation.</returns>
        public override string ToString()
        {
            return ToString(Unit);
        }

        /// <summary>
        ///     Get string representation of value and unit. Using current UI culture and two significant digits after radix.
        /// </summary>
        /// <param name="unit">Unit representation to use.</param>
        /// <returns>String representation.</returns>
        public string ToString(SpecificVolumeUnit unit)
        {
            return ToString(unit, null, 2);
        }

        /// <summary>
        ///     Get string representation of value and unit. Using two significant digits after radix.
        /// </summary>
        /// <param name="unit">Unit representation to use.</param>
#if WINDOWS_UWP
        /// <param name="cultureName">Name of culture (ex: "en-US") to use for localization and number formatting. Defaults to <see cref="UnitSystem" />'s default culture.</param>
#else
        /// <param name="provider">Format to use for localization and number formatting. Defaults to <see cref="UnitSystem.DefaultCulture" />.</param>
#endif
        /// <returns>String representation.</returns>
        public string ToString(
          SpecificVolumeUnit unit,
#if WINDOWS_UWP
            [CanBeNull] string cultureName)
#else
            [CanBeNull] IFormatProvider provider)
#endif
        {
            return ToString(
              unit,
#if WINDOWS_UWP
              cultureName,
#else
              provider,
#endif
              2);
        }

        /// <summary>
        ///     Get string representation of value and unit.
        /// </summary>
        /// <param name="unit">Unit representation to use.</param>
#if WINDOWS_UWP
        /// <param name="cultureName">Name of culture (ex: "en-US") to use for localization and number formatting. Defaults to <see cref="UnitSystem" />'s default culture.</param>
#else
        /// <param name="provider">Format to use for localization and number formatting. Defaults to <see cref="UnitSystem.DefaultCulture" />.</param>
#endif
        /// <param name="significantDigitsAfterRadix">The number of significant digits after the radix point.</param>
        /// <returns>String representation.</returns>
        [UsedImplicitly]
        public string ToString(
            SpecificVolumeUnit unit,
#if WINDOWS_UWP
            [CanBeNull] string cultureName,
#else
            [CanBeNull] IFormatProvider provider,
#endif
            int significantDigitsAfterRadix)
        {
            double value = As(unit);
            string format = UnitFormatter.GetFormat(value, significantDigitsAfterRadix);
            return ToString(
              unit,
#if WINDOWS_UWP
              cultureName,
#else
              provider,
#endif
              format);
        }

        /// <summary>
        ///     Get string representation of value and unit.
        /// </summary>
#if WINDOWS_UWP
        /// <param name="cultureName">Name of culture (ex: "en-US") to use for localization and number formatting. Defaults to <see cref="UnitSystem" />'s default culture.</param>
#else
        /// <param name="provider">Format to use for localization and number formatting. Defaults to <see cref="UnitSystem.DefaultCulture" />.</param>
#endif
        /// <param name="unit">Unit representation to use.</param>
        /// <param name="format">String format to use. Default:  "{0:0.##} {1} for value and unit abbreviation respectively."</param>
        /// <param name="args">Arguments for string format. Value and unit are implictly included as arguments 0 and 1.</param>
        /// <returns>String representation.</returns>
        [UsedImplicitly]
        public string ToString(
            SpecificVolumeUnit unit,
#if WINDOWS_UWP
            [CanBeNull] string cultureName,
#else
            [CanBeNull] IFormatProvider provider,
#endif
            [NotNull] string format,
            [NotNull] params object[] args)
        {
            if (format == null) throw new ArgumentNullException(nameof(format));
            if (args == null) throw new ArgumentNullException(nameof(args));

#if WINDOWS_UWP
            // Windows Runtime Component does not support CultureInfo and IFormatProvider types, so we use culture name for public methods: https://msdn.microsoft.com/en-us/library/br230301.aspx
            IFormatProvider provider = cultureName == null ? UnitSystem.DefaultCulture : new CultureInfo(cultureName);
#else
            provider = provider ?? UnitSystem.DefaultCulture;
#endif

            double value = As(unit);
            object[] formatArgs = UnitFormatter.GetFormatArgs(unit, value, provider, args);
            return string.Format(provider, format, formatArgs);
        }

        /// <summary>
        /// Represents the largest possible value of SpecificVolume
        /// </summary>
        public static SpecificVolume MaxValue => new SpecificVolume(double.MaxValue, BaseUnit);

        /// <summary>
        /// Represents the smallest possible value of SpecificVolume
        /// </summary>
        public static SpecificVolume MinValue => new SpecificVolume(double.MinValue, BaseUnit);

        /// <summary>
        ///     Converts the current value + unit to the base unit.
        ///     This is typically the first step in converting from one unit to another.
        /// </summary>
        /// <returns>The value in the base unit representation.</returns>
        private double AsBaseUnitCubicMetersPerKilogram()
        {
			if (Unit == SpecificVolumeUnit.CubicMeterPerKilogram) { return _value; }

            switch (Unit)
            {
                case SpecificVolumeUnit.CubicMeterPerKilogram: return _value;
                default:
                    throw new NotImplementedException("Unit not implemented: " + Unit);
			}
		}

		/// <summary>Convenience method for working with internal numeric type.</summary>
        private double AsBaseNumericType(SpecificVolumeUnit unit) => Convert.ToDouble(As(unit));
	}
}<|MERGE_RESOLUTION|>--- conflicted
+++ resolved
@@ -166,14 +166,10 @@
         ///     Get SpecificVolume in CubicMetersPerKilogram.
         /// </summary>
         public double CubicMetersPerKilogram => As(SpecificVolumeUnit.CubicMeterPerKilogram);
-
         /// <summary>
         ///     Get SpecificVolume in MillicubicMetersPerKilogram.
         /// </summary>
-        public double MillicubicMetersPerKilogram
-        {
-            get { return (_cubicMetersPerKilogram) / 1e-3d; }
-        }
+        public double MillicubicMetersPerKilogram => As(SpecificVolumeUnit.MillicubicMeterPerKilogram);
 
         #endregion
 
@@ -201,17 +197,13 @@
 #if WINDOWS_UWP
         [Windows.Foundation.Metadata.DefaultOverload]
         public static SpecificVolume FromMillicubicMetersPerKilogram(double millicubicmetersperkilogram)
+#else
+        public static SpecificVolume FromMillicubicMetersPerKilogram(QuantityValue millicubicmetersperkilogram)
+#endif
         {
             double value = (double) millicubicmetersperkilogram;
-            return new SpecificVolume((value) * 1e-3d);
-        }
-#else
-        public static SpecificVolume FromMillicubicMetersPerKilogram(QuantityValue millicubicmetersperkilogram)
-        {
-            double value = (double) millicubicmetersperkilogram;
-            return new SpecificVolume(((value) * 1e-3d));
-        }
-#endif
+            return new SpecificVolume(value, SpecificVolumeUnit.MillicubicMeterPerKilogram);
+        }
 
         // Windows Runtime Component does not support nullable types (double?): https://msdn.microsoft.com/en-us/library/br230301.aspx
 #if !WINDOWS_UWP
@@ -261,20 +253,7 @@
         public static SpecificVolume From(QuantityValue value, SpecificVolumeUnit fromUnit)
 #endif
         {
-<<<<<<< HEAD
-            switch (fromUnit)
-            {
-                case SpecificVolumeUnit.CubicMeterPerKilogram:
-                    return FromCubicMetersPerKilogram(value);
-                case SpecificVolumeUnit.MillicubicMeterPerKilogram:
-                    return FromMillicubicMetersPerKilogram(value);
-
-                default:
-                    throw new NotImplementedException("fromUnit: " + fromUnit);
-            }
-=======
             return new SpecificVolume((double)value, fromUnit);
->>>>>>> 52d61091
         }
 
         // Windows Runtime Component does not support nullable types (double?): https://msdn.microsoft.com/en-us/library/br230301.aspx
@@ -291,15 +270,6 @@
             {
                 return null;
             }
-<<<<<<< HEAD
-            switch (fromUnit)
-            {
-                case SpecificVolumeUnit.CubicMeterPerKilogram:
-                    return FromCubicMetersPerKilogram(value.Value);
-                case SpecificVolumeUnit.MillicubicMeterPerKilogram:
-                    return FromMillicubicMetersPerKilogram(value.Value);
-=======
->>>>>>> 52d61091
 
             return new SpecificVolume((double)value.Value, fromUnit);
         }
@@ -494,14 +464,8 @@
 
             switch (unit)
             {
-<<<<<<< HEAD
-                case SpecificVolumeUnit.CubicMeterPerKilogram:
-                    return CubicMetersPerKilogram;
-                case SpecificVolumeUnit.MillicubicMeterPerKilogram:
-                    return MillicubicMetersPerKilogram;
-=======
                 case SpecificVolumeUnit.CubicMeterPerKilogram: return baseUnitValue;
->>>>>>> 52d61091
+                case SpecificVolumeUnit.MillicubicMeterPerKilogram: return (baseUnitValue) / 1e-3d;
 
                 default:
                     throw new NotImplementedException("unit: " + unit);
@@ -866,6 +830,7 @@
             switch (Unit)
             {
                 case SpecificVolumeUnit.CubicMeterPerKilogram: return _value;
+                case SpecificVolumeUnit.MillicubicMeterPerKilogram: return (_value) * 1e-3d;
                 default:
                     throw new NotImplementedException("Unit not implemented: " + Unit);
 			}
