﻿//------------------------------------------------------------------------------
// <auto-generated>
//     This code was generated by \generate-code.bat.
//
//     Changes to this file will be lost when the code is regenerated.
//     The build server regenerates the code before each build and a pre-build
//     step will regenerate the code on each local build.
//
//     See https://github.com/angularsen/UnitsNet/wiki/Adding-a-New-Unit for how to add or edit units.
//
//     Add CustomCode\Quantities\MyQuantity.extra.cs files to add code to generated quantities.
//     Add UnitDefinitions\MyQuantity.json and run generate-code.bat to generate new units or quantities.
//
// </auto-generated>
//------------------------------------------------------------------------------

// Copyright (c) 2013 Andreas Gullberg Larsen (andreas.larsen84@gmail.com).
// https://github.com/angularsen/UnitsNet
//
// Permission is hereby granted, free of charge, to any person obtaining a copy
// of this software and associated documentation files (the "Software"), to deal
// in the Software without restriction, including without limitation the rights
// to use, copy, modify, merge, publish, distribute, sublicense, and/or sell
// copies of the Software, and to permit persons to whom the Software is
// furnished to do so, subject to the following conditions:
//
// The above copyright notice and this permission notice shall be included in
// all copies or substantial portions of the Software.
//
// THE SOFTWARE IS PROVIDED "AS IS", WITHOUT WARRANTY OF ANY KIND, EXPRESS OR
// IMPLIED, INCLUDING BUT NOT LIMITED TO THE WARRANTIES OF MERCHANTABILITY,
// FITNESS FOR A PARTICULAR PURPOSE AND NONINFRINGEMENT. IN NO EVENT SHALL THE
// AUTHORS OR COPYRIGHT HOLDERS BE LIABLE FOR ANY CLAIM, DAMAGES OR OTHER
// LIABILITY, WHETHER IN AN ACTION OF CONTRACT, TORT OR OTHERWISE, ARISING FROM,
// OUT OF OR IN CONNECTION WITH THE SOFTWARE OR THE USE OR OTHER DEALINGS IN
// THE SOFTWARE.

using System;
using System.Globalization;
using System.Linq;
using JetBrains.Annotations;
using UnitsNet.Units;
using UnitsNet.InternalHelpers;

// ReSharper disable once CheckNamespace

namespace UnitsNet
{
    /// <summary>
    ///     Mass flow is the ratio of the mass change to the time during which the change occurred (value of mass changes per unit time).
    /// </summary>
    public partial struct MassFlow : IQuantity<MassFlowUnit>, IEquatable<MassFlow>, IComparable, IComparable<MassFlow>
    {
        /// <summary>
        ///     The numeric value this quantity was constructed with.
        /// </summary>
        private readonly double _value;

        /// <summary>
        ///     The unit this quantity was constructed with.
        /// </summary>
        private readonly MassFlowUnit? _unit;

        static MassFlow()
        {
            BaseDimensions = new BaseDimensions(0, 1, -1, 0, 0, 0, 0);
        }

        /// <summary>
        ///     Creates the quantity with the given numeric value and unit.
        /// </summary>
        /// <param name="numericValue">The numeric value  to contruct this quantity with.</param>
        /// <param name="unit">The unit representation to contruct this quantity with.</param>
        /// <remarks>Value parameter cannot be named 'value' due to constraint when targeting Windows Runtime Component.</remarks>
        /// <exception cref="ArgumentException">If value is NaN or Infinity.</exception>
        public MassFlow(double numericValue, MassFlowUnit unit)
        {
            if(unit == MassFlowUnit.Undefined)
              throw new ArgumentException("The quantity can not be created with an undefined unit.", nameof(unit));

            _value = Guard.EnsureValidNumber(numericValue, nameof(numericValue));
            _unit = unit;
        }

        #region Static Properties

        /// <summary>
        ///     The <see cref="BaseDimensions" /> of this quantity.
        /// </summary>
        public static BaseDimensions BaseDimensions { get; }

        /// <summary>
        ///     The base unit of MassFlow, which is GramPerSecond. All conversions go via this value.
        /// </summary>
        public static MassFlowUnit BaseUnit => MassFlowUnit.GramPerSecond;

        /// <summary>
        /// Represents the largest possible value of MassFlow
        /// </summary>
        public static MassFlow MaxValue => new MassFlow(double.MaxValue, BaseUnit);

        /// <summary>
        /// Represents the smallest possible value of MassFlow
        /// </summary>
        public static MassFlow MinValue => new MassFlow(double.MinValue, BaseUnit);

        /// <summary>
        ///     The <see cref="QuantityType" /> of this quantity.
        /// </summary>
        public static QuantityType QuantityType => QuantityType.MassFlow;

        /// <summary>
        ///     All units of measurement for the MassFlow quantity.
        /// </summary>
        public static MassFlowUnit[] Units { get; } = Enum.GetValues(typeof(MassFlowUnit)).Cast<MassFlowUnit>().Except(new MassFlowUnit[]{ MassFlowUnit.Undefined }).ToArray();

        /// <summary>
        ///     Gets an instance of this quantity with a value of 0 in the base unit GramPerSecond.
        /// </summary>
        public static MassFlow Zero => new MassFlow(0, BaseUnit);

        #endregion

        #region Properties

        /// <summary>
        ///     The numeric value this quantity was constructed with.
        /// </summary>
        public double Value => _value;

        /// <summary>
        ///     The unit this quantity was constructed with -or- <see cref="BaseUnit" /> if default ctor was used.
        /// </summary>
        public MassFlowUnit Unit => _unit.GetValueOrDefault(BaseUnit);

        /// <summary>
        ///     The <see cref="QuantityType" /> of this quantity.
        /// </summary>
        public QuantityType Type => MassFlow.QuantityType;

        /// <summary>
        ///     The <see cref="BaseDimensions" /> of this quantity.
        /// </summary>
        public BaseDimensions Dimensions => MassFlow.BaseDimensions;

        #endregion

        #region Conversion Properties

        /// <summary>
        ///     Get MassFlow in CentigramsPerSecond.
        /// </summary>
        public double CentigramsPerSecond => As(MassFlowUnit.CentigramPerSecond);

        /// <summary>
        ///     Get MassFlow in DecagramsPerSecond.
        /// </summary>
        public double DecagramsPerSecond => As(MassFlowUnit.DecagramPerSecond);

        /// <summary>
        ///     Get MassFlow in DecigramsPerSecond.
        /// </summary>
        public double DecigramsPerSecond => As(MassFlowUnit.DecigramPerSecond);

        /// <summary>
        ///     Get MassFlow in GramsPerSecond.
        /// </summary>
        public double GramsPerSecond => As(MassFlowUnit.GramPerSecond);

        /// <summary>
        ///     Get MassFlow in HectogramsPerSecond.
        /// </summary>
        public double HectogramsPerSecond => As(MassFlowUnit.HectogramPerSecond);

        /// <summary>
        ///     Get MassFlow in KilogramsPerHour.
        /// </summary>
        public double KilogramsPerHour => As(MassFlowUnit.KilogramPerHour);

        /// <summary>
        ///     Get MassFlow in KilogramsPerSecond.
        /// </summary>
        public double KilogramsPerSecond => As(MassFlowUnit.KilogramPerSecond);

        /// <summary>
        ///     Get MassFlow in MegapoundsPerHour.
        /// </summary>
        public double MegapoundsPerHour => As(MassFlowUnit.MegapoundPerHour);

        /// <summary>
        ///     Get MassFlow in MegapoundsPerMinute.
        /// </summary>
        public double MegapoundsPerMinute => As(MassFlowUnit.MegapoundPerMinute);

        /// <summary>
        ///     Get MassFlow in MicrogramsPerSecond.
        /// </summary>
        public double MicrogramsPerSecond => As(MassFlowUnit.MicrogramPerSecond);

        /// <summary>
        ///     Get MassFlow in MilligramsPerSecond.
        /// </summary>
        public double MilligramsPerSecond => As(MassFlowUnit.MilligramPerSecond);

        /// <summary>
        ///     Get MassFlow in NanogramsPerSecond.
        /// </summary>
        public double NanogramsPerSecond => As(MassFlowUnit.NanogramPerSecond);

        /// <summary>
        ///     Get MassFlow in PoundsPerHour.
        /// </summary>
        public double PoundsPerHour => As(MassFlowUnit.PoundPerHour);

        /// <summary>
        ///     Get MassFlow in PoundsPerMinute.
        /// </summary>
        public double PoundsPerMinute => As(MassFlowUnit.PoundPerMinute);

        /// <summary>
        ///     Get MassFlow in ShortTonsPerHour.
        /// </summary>
        public double ShortTonsPerHour => As(MassFlowUnit.ShortTonPerHour);

        /// <summary>
        ///     Get MassFlow in TonnesPerDay.
        /// </summary>
        public double TonnesPerDay => As(MassFlowUnit.TonnePerDay);

        /// <summary>
        ///     Get MassFlow in TonnesPerHour.
        /// </summary>
        public double TonnesPerHour => As(MassFlowUnit.TonnePerHour);

        #endregion

        #region Static Methods

        /// <summary>
        ///     Get unit abbreviation string.
        /// </summary>
        /// <param name="unit">Unit to get abbreviation for.</param>
        /// <returns>Unit abbreviation string.</returns>
        public static string GetAbbreviation(MassFlowUnit unit)
        {
            return GetAbbreviation(unit, null);
        }

        /// <summary>
        ///     Get unit abbreviation string.
        /// </summary>
        /// <param name="unit">Unit to get abbreviation for.</param>
        /// <returns>Unit abbreviation string.</returns>
        /// <param name="provider">Format to use for localization. Defaults to <see cref="GlobalConfiguration.DefaultCulture" /> if null.</param>
        public static string GetAbbreviation(MassFlowUnit unit, [CanBeNull] IFormatProvider provider)
        {
            return UnitAbbreviationsCache.Default.GetDefaultAbbreviation(unit, provider);
        }

        #endregion

        #region Static Factory Methods

        /// <summary>
        ///     Get MassFlow from CentigramsPerSecond.
        /// </summary>
        /// <exception cref="ArgumentException">If value is NaN or Infinity.</exception>
        public static MassFlow FromCentigramsPerSecond(QuantityValue centigramspersecond)
        {
            double value = (double) centigramspersecond;
            return new MassFlow(value, MassFlowUnit.CentigramPerSecond);
        }
        /// <summary>
        ///     Get MassFlow from DecagramsPerSecond.
        /// </summary>
        /// <exception cref="ArgumentException">If value is NaN or Infinity.</exception>
        public static MassFlow FromDecagramsPerSecond(QuantityValue decagramspersecond)
        {
            double value = (double) decagramspersecond;
            return new MassFlow(value, MassFlowUnit.DecagramPerSecond);
        }
        /// <summary>
<<<<<<< HEAD
        ///     Get MassFlow from DecigramsPerSecond.
=======
        ///     Get nullable MassFlow from nullable KilogramsPerMinute.
        /// </summary>
        [Obsolete("Nullable type support is obsolete and will be removed in a future release.")]
        public static MassFlow? FromKilogramsPerMinute(QuantityValue? kilogramsperminute)
        {
            return kilogramsperminute.HasValue ? FromKilogramsPerMinute(kilogramsperminute.Value) : default(MassFlow?);
        }

        /// <summary>
        ///     Get nullable MassFlow from nullable KilogramsPerSecond.
>>>>>>> f5c256dc
        /// </summary>
        /// <exception cref="ArgumentException">If value is NaN or Infinity.</exception>
        public static MassFlow FromDecigramsPerSecond(QuantityValue decigramspersecond)
        {
            double value = (double) decigramspersecond;
            return new MassFlow(value, MassFlowUnit.DecigramPerSecond);
        }
        /// <summary>
        ///     Get MassFlow from GramsPerSecond.
        /// </summary>
        /// <exception cref="ArgumentException">If value is NaN or Infinity.</exception>
        public static MassFlow FromGramsPerSecond(QuantityValue gramspersecond)
        {
            double value = (double) gramspersecond;
            return new MassFlow(value, MassFlowUnit.GramPerSecond);
        }
        /// <summary>
        ///     Get MassFlow from HectogramsPerSecond.
        /// </summary>
        /// <exception cref="ArgumentException">If value is NaN or Infinity.</exception>
        public static MassFlow FromHectogramsPerSecond(QuantityValue hectogramspersecond)
        {
            double value = (double) hectogramspersecond;
            return new MassFlow(value, MassFlowUnit.HectogramPerSecond);
        }
        /// <summary>
        ///     Get MassFlow from KilogramsPerHour.
        /// </summary>
        /// <exception cref="ArgumentException">If value is NaN or Infinity.</exception>
        public static MassFlow FromKilogramsPerHour(QuantityValue kilogramsperhour)
        {
            double value = (double) kilogramsperhour;
            return new MassFlow(value, MassFlowUnit.KilogramPerHour);
        }
        /// <summary>
        ///     Get MassFlow from KilogramsPerSecond.
        /// </summary>
        /// <exception cref="ArgumentException">If value is NaN or Infinity.</exception>
        public static MassFlow FromKilogramsPerSecond(QuantityValue kilogramspersecond)
        {
            double value = (double) kilogramspersecond;
            return new MassFlow(value, MassFlowUnit.KilogramPerSecond);
        }
        /// <summary>
        ///     Get MassFlow from MegapoundsPerHour.
        /// </summary>
        /// <exception cref="ArgumentException">If value is NaN or Infinity.</exception>
        public static MassFlow FromMegapoundsPerHour(QuantityValue megapoundsperhour)
        {
            double value = (double) megapoundsperhour;
            return new MassFlow(value, MassFlowUnit.MegapoundPerHour);
        }
        /// <summary>
        ///     Get MassFlow from MegapoundsPerMinute.
        /// </summary>
        /// <exception cref="ArgumentException">If value is NaN or Infinity.</exception>
        public static MassFlow FromMegapoundsPerMinute(QuantityValue megapoundsperminute)
        {
            double value = (double) megapoundsperminute;
            return new MassFlow(value, MassFlowUnit.MegapoundPerMinute);
        }
        /// <summary>
        ///     Get MassFlow from MicrogramsPerSecond.
        /// </summary>
        /// <exception cref="ArgumentException">If value is NaN or Infinity.</exception>
        public static MassFlow FromMicrogramsPerSecond(QuantityValue microgramspersecond)
        {
            double value = (double) microgramspersecond;
            return new MassFlow(value, MassFlowUnit.MicrogramPerSecond);
        }
        /// <summary>
        ///     Get MassFlow from MilligramsPerSecond.
        /// </summary>
        /// <exception cref="ArgumentException">If value is NaN or Infinity.</exception>
        public static MassFlow FromMilligramsPerSecond(QuantityValue milligramspersecond)
        {
            double value = (double) milligramspersecond;
            return new MassFlow(value, MassFlowUnit.MilligramPerSecond);
        }
        /// <summary>
        ///     Get MassFlow from NanogramsPerSecond.
        /// </summary>
        /// <exception cref="ArgumentException">If value is NaN or Infinity.</exception>
        public static MassFlow FromNanogramsPerSecond(QuantityValue nanogramspersecond)
        {
            double value = (double) nanogramspersecond;
            return new MassFlow(value, MassFlowUnit.NanogramPerSecond);
        }
        /// <summary>
        ///     Get MassFlow from PoundsPerHour.
        /// </summary>
        /// <exception cref="ArgumentException">If value is NaN or Infinity.</exception>
        public static MassFlow FromPoundsPerHour(QuantityValue poundsperhour)
        {
            double value = (double) poundsperhour;
            return new MassFlow(value, MassFlowUnit.PoundPerHour);
        }
        /// <summary>
        ///     Get MassFlow from PoundsPerMinute.
        /// </summary>
        /// <exception cref="ArgumentException">If value is NaN or Infinity.</exception>
        public static MassFlow FromPoundsPerMinute(QuantityValue poundsperminute)
        {
            double value = (double) poundsperminute;
            return new MassFlow(value, MassFlowUnit.PoundPerMinute);
        }
        /// <summary>
        ///     Get MassFlow from ShortTonsPerHour.
        /// </summary>
        /// <exception cref="ArgumentException">If value is NaN or Infinity.</exception>
        public static MassFlow FromShortTonsPerHour(QuantityValue shorttonsperhour)
        {
            double value = (double) shorttonsperhour;
            return new MassFlow(value, MassFlowUnit.ShortTonPerHour);
        }
        /// <summary>
        ///     Get MassFlow from TonnesPerDay.
        /// </summary>
        /// <exception cref="ArgumentException">If value is NaN or Infinity.</exception>
        public static MassFlow FromTonnesPerDay(QuantityValue tonnesperday)
        {
            double value = (double) tonnesperday;
            return new MassFlow(value, MassFlowUnit.TonnePerDay);
        }
        /// <summary>
        ///     Get MassFlow from TonnesPerHour.
        /// </summary>
        /// <exception cref="ArgumentException">If value is NaN or Infinity.</exception>
        public static MassFlow FromTonnesPerHour(QuantityValue tonnesperhour)
        {
            double value = (double) tonnesperhour;
            return new MassFlow(value, MassFlowUnit.TonnePerHour);
        }

        /// <summary>
        ///     Dynamically convert from value and unit enum <see cref="MassFlowUnit" /> to <see cref="MassFlow" />.
        /// </summary>
        /// <param name="value">Value to convert from.</param>
        /// <param name="fromUnit">Unit to convert from.</param>
        /// <returns>MassFlow unit value.</returns>
        public static MassFlow From(QuantityValue value, MassFlowUnit fromUnit)
        {
            return new MassFlow((double)value, fromUnit);
        }

        #endregion

        #region Static Parse Methods

        /// <summary>
        ///     Parse a string with one or two quantities of the format "&lt;quantity&gt; &lt;unit&gt;".
        /// </summary>
        /// <param name="str">String to parse. Typically in the form: {number} {unit}</param>
        /// <example>
        ///     Length.Parse("5.5 m", new CultureInfo("en-US"));
        /// </example>
        /// <exception cref="ArgumentNullException">The value of 'str' cannot be null. </exception>
        /// <exception cref="ArgumentException">
        ///     Expected string to have one or two pairs of quantity and unit in the format
        ///     "&lt;quantity&gt; &lt;unit&gt;". Eg. "5.5 m" or "1ft 2in"
        /// </exception>
        /// <exception cref="AmbiguousUnitParseException">
        ///     More than one unit is represented by the specified unit abbreviation.
        ///     Example: Volume.Parse("1 cup") will throw, because it can refer to any of
        ///     <see cref="VolumeUnit.MetricCup" />, <see cref="VolumeUnit.UsLegalCup" /> and <see cref="VolumeUnit.UsCustomaryCup" />.
        /// </exception>
        /// <exception cref="UnitsNetException">
        ///     If anything else goes wrong, typically due to a bug or unhandled case.
        ///     We wrap exceptions in <see cref="UnitsNetException" /> to allow you to distinguish
        ///     Units.NET exceptions from other exceptions.
        /// </exception>
        public static MassFlow Parse(string str)
        {
            return Parse(str, null);
        }

        /// <summary>
        ///     Parse a string with one or two quantities of the format "&lt;quantity&gt; &lt;unit&gt;".
        /// </summary>
        /// <param name="str">String to parse. Typically in the form: {number} {unit}</param>
        /// <example>
        ///     Length.Parse("5.5 m", new CultureInfo("en-US"));
        /// </example>
        /// <exception cref="ArgumentNullException">The value of 'str' cannot be null. </exception>
        /// <exception cref="ArgumentException">
        ///     Expected string to have one or two pairs of quantity and unit in the format
        ///     "&lt;quantity&gt; &lt;unit&gt;". Eg. "5.5 m" or "1ft 2in"
        /// </exception>
        /// <exception cref="AmbiguousUnitParseException">
        ///     More than one unit is represented by the specified unit abbreviation.
        ///     Example: Volume.Parse("1 cup") will throw, because it can refer to any of
        ///     <see cref="VolumeUnit.MetricCup" />, <see cref="VolumeUnit.UsLegalCup" /> and <see cref="VolumeUnit.UsCustomaryCup" />.
        /// </exception>
        /// <exception cref="UnitsNetException">
        ///     If anything else goes wrong, typically due to a bug or unhandled case.
        ///     We wrap exceptions in <see cref="UnitsNetException" /> to allow you to distinguish
        ///     Units.NET exceptions from other exceptions.
        /// </exception>
        /// <param name="provider">Format to use when parsing number and unit. Defaults to <see cref="GlobalConfiguration.DefaultCulture" /> if null.</param>
        public static MassFlow Parse(string str, [CanBeNull] IFormatProvider provider)
        {
            return QuantityParser.Default.Parse<MassFlow, MassFlowUnit>(
                str,
                provider,
                From);
        }

        /// <summary>
        ///     Try to parse a string with one or two quantities of the format "&lt;quantity&gt; &lt;unit&gt;".
        /// </summary>
        /// <param name="str">String to parse. Typically in the form: {number} {unit}</param>
        /// <param name="result">Resulting unit quantity if successful.</param>
        /// <example>
        ///     Length.Parse("5.5 m", new CultureInfo("en-US"));
        /// </example>
        public static bool TryParse([CanBeNull] string str, out MassFlow result)
        {
            return TryParse(str, null, out result);
        }

        /// <summary>
        ///     Try to parse a string with one or two quantities of the format "&lt;quantity&gt; &lt;unit&gt;".
        /// </summary>
        /// <param name="str">String to parse. Typically in the form: {number} {unit}</param>
        /// <param name="result">Resulting unit quantity if successful.</param>
        /// <returns>True if successful, otherwise false.</returns>
        /// <example>
        ///     Length.Parse("5.5 m", new CultureInfo("en-US"));
        /// </example>
        /// <param name="provider">Format to use when parsing number and unit. Defaults to <see cref="GlobalConfiguration.DefaultCulture" /> if null.</param>
        public static bool TryParse([CanBeNull] string str, [CanBeNull] IFormatProvider provider, out MassFlow result)
        {
            return QuantityParser.Default.TryParse<MassFlow, MassFlowUnit>(
                str,
                provider,
                From,
                out result);
        }

        /// <summary>
        ///     Parse a unit string.
        /// </summary>
        /// <param name="str">String to parse. Typically in the form: {number} {unit}</param>
        /// <example>
        ///     Length.ParseUnit("m", new CultureInfo("en-US"));
        /// </example>
        /// <exception cref="ArgumentNullException">The value of 'str' cannot be null. </exception>
        /// <exception cref="UnitsNetException">Error parsing string.</exception>
        public static MassFlowUnit ParseUnit(string str)
        {
            return ParseUnit(str, null);
        }

        /// <summary>
        ///     Parse a unit string.
        /// </summary>
        /// <param name="str">String to parse. Typically in the form: {number} {unit}</param>
        /// <example>
        ///     Length.ParseUnit("m", new CultureInfo("en-US"));
        /// </example>
        /// <exception cref="ArgumentNullException">The value of 'str' cannot be null. </exception>
        /// <exception cref="UnitsNetException">Error parsing string.</exception>
        /// <param name="provider">Format to use when parsing number and unit. Defaults to <see cref="GlobalConfiguration.DefaultCulture" /> if null.</param>
        public static MassFlowUnit ParseUnit(string str, IFormatProvider provider = null)
        {
            return UnitParser.Default.Parse<MassFlowUnit>(str, provider);
        }

        public static bool TryParseUnit(string str, out MassFlowUnit unit)
        {
            return TryParseUnit(str, null, out unit);
        }

        /// <summary>
        ///     Parse a unit string.
        /// </summary>
        /// <param name="str">String to parse. Typically in the form: {number} {unit}</param>
        /// <param name="unit">The parsed unit if successful.</param>
        /// <returns>True if successful, otherwise false.</returns>
        /// <example>
        ///     Length.TryParseUnit("m", new CultureInfo("en-US"));
        /// </example>
        /// <param name="provider">Format to use when parsing number and unit. Defaults to <see cref="GlobalConfiguration.DefaultCulture" /> if null.</param>
        public static bool TryParseUnit(string str, IFormatProvider provider, out MassFlowUnit unit)
        {
            return UnitParser.Default.TryParse<MassFlowUnit>(str, provider, out unit);
        }

        #endregion

        #region Arithmetic Operators

        public static MassFlow operator -(MassFlow right)
        {
            return new MassFlow(-right.Value, right.Unit);
        }

        public static MassFlow operator +(MassFlow left, MassFlow right)
        {
            return new MassFlow(left.Value + right.AsBaseNumericType(left.Unit), left.Unit);
        }

        public static MassFlow operator -(MassFlow left, MassFlow right)
        {
            return new MassFlow(left.Value - right.AsBaseNumericType(left.Unit), left.Unit);
        }

        public static MassFlow operator *(double left, MassFlow right)
        {
            return new MassFlow(left * right.Value, right.Unit);
        }

        public static MassFlow operator *(MassFlow left, double right)
        {
            return new MassFlow(left.Value * right, left.Unit);
        }

        public static MassFlow operator /(MassFlow left, double right)
        {
            return new MassFlow(left.Value / right, left.Unit);
        }

        public static double operator /(MassFlow left, MassFlow right)
        {
            return left.GramsPerSecond / right.GramsPerSecond;
        }

        #endregion

        #region Equality / IComparable

        public static bool operator <=(MassFlow left, MassFlow right)
        {
            return left.Value <= right.AsBaseNumericType(left.Unit);
        }

        public static bool operator >=(MassFlow left, MassFlow right)
        {
            return left.Value >= right.AsBaseNumericType(left.Unit);
        }

        public static bool operator <(MassFlow left, MassFlow right)
        {
            return left.Value < right.AsBaseNumericType(left.Unit);
        }

        public static bool operator >(MassFlow left, MassFlow right)
        {
            return left.Value > right.AsBaseNumericType(left.Unit);
        }

        public static bool operator ==(MassFlow left, MassFlow right)	
        {
            return left.Equals(right);
        }

        public static bool operator !=(MassFlow left, MassFlow right)	
        {
            return !(left == right);
        }

        public int CompareTo(object obj)
        {
            if(obj is null) throw new ArgumentNullException(nameof(obj));
            if(!(obj is MassFlow objMassFlow)) throw new ArgumentException("Expected type MassFlow.", nameof(obj));

            return CompareTo(objMassFlow);
        }

        // Windows Runtime Component does not allow public methods/ctors with same number of parameters: https://msdn.microsoft.com/en-us/library/br230301.aspx#Overloaded methods
        public int CompareTo(MassFlow other)
        {
            return _value.CompareTo(other.AsBaseNumericType(this.Unit));
        }

        public override bool Equals(object obj)
        {
            if(obj is null || !(obj is MassFlow objMassFlow))
                return false;

            return Equals(objMassFlow);
        }

        public bool Equals(MassFlow other)
        {
            return _value.Equals(other.AsBaseNumericType(this.Unit));
        }

        /// <summary>
        ///     <para>
        ///     Compare equality to another MassFlow within the given absolute or relative tolerance.
        ///     </para>
        ///     <para>
        ///     Relative tolerance is defined as the maximum allowable absolute difference between this quantity's value and
        ///     <paramref name="other"/> as a percentage of this quantity's value. <paramref name="other"/> will be converted into
        ///     this quantity's unit for comparison. A relative tolerance of 0.01 means the absolute difference must be within +/- 1% of
        ///     this quantity's value to be considered equal.
        ///     <example>
        ///     In this example, the two quantities will be equal if the value of b is within +/- 1% of a (0.02m or 2cm).
        ///     <code>
        ///     var a = Length.FromMeters(2.0);
        ///     var b = Length.FromInches(50.0);
        ///     a.Equals(b, 0.01, ComparisonType.Relative);
        ///     </code>
        ///     </example>
        ///     </para>
        ///     <para>
        ///     Absolute tolerance is defined as the maximum allowable absolute difference between this quantity's value and
        ///     <paramref name="other"/> as a fixed number in this quantity's unit. <paramref name="other"/> will be converted into
        ///     this quantity's unit for comparison.
        ///     <example>
        ///     In this example, the two quantities will be equal if the value of b is within 0.01 of a (0.01m or 1cm).
        ///     <code>
        ///     var a = Length.FromMeters(2.0);
        ///     var b = Length.FromInches(50.0);
        ///     a.Equals(b, 0.01, ComparisonType.Absolute);
        ///     </code>
        ///     </example>
        ///     </para>
        ///     <para>
        ///     Note that it is advised against specifying zero difference, due to the nature
        ///     of floating point operations and using System.Double internally.
        ///     </para>
        /// </summary>
        /// <param name="other">The other quantity to compare to.</param>
        /// <param name="tolerance">The absolute or relative tolerance value. Must be greater than or equal to 0.</param>
        /// <param name="comparisonType">The comparison type: either relative or absolute.</param>
        /// <returns>True if the absolute difference between the two values is not greater than the specified relative or absolute tolerance.</returns>
        public bool Equals(MassFlow other, double tolerance, ComparisonType comparisonType)
        {
            if(tolerance < 0)
                throw new ArgumentOutOfRangeException("tolerance", "Tolerance must be greater than or equal to 0.");

            double thisValue = (double)this.Value;
            double otherValueInThisUnits = other.As(this.Unit);

            return UnitsNet.Comparison.Equals(thisValue, otherValueInThisUnits, tolerance, comparisonType);
        }

        /// <summary>
        ///     Returns the hash code for this instance.
        /// </summary>
        /// <returns>A hash code for the current MassFlow.</returns>
        public override int GetHashCode()
        {
            return new { QuantityType, Value, Unit }.GetHashCode();
        }

        #endregion

        #region Conversion Methods

        /// <summary>
        ///     Convert to the unit representation <paramref name="unit" />.
        /// </summary>
        /// <returns>Value converted to the specified unit.</returns>
        public double As(MassFlowUnit unit)
        {
            if(Unit == unit)
                return Convert.ToDouble(Value);

            var converted = AsBaseNumericType(unit);
            return Convert.ToDouble(converted);
        }

        /// <summary>
        ///     Converts this MassFlow to another MassFlow with the unit representation <paramref name="unit" />.
        /// </summary>
        /// <returns>A MassFlow with the specified unit.</returns>
        public MassFlow ToUnit(MassFlowUnit unit)
        {
            var convertedValue = AsBaseNumericType(unit);
            return new MassFlow(convertedValue, unit);
        }

        /// <summary>
        ///     Converts the current value + unit to the base unit.
        ///     This is typically the first step in converting from one unit to another.
        /// </summary>
        /// <returns>The value in the base unit representation.</returns>
        private double AsBaseUnit()
        {
            switch(Unit)
            {
                case MassFlowUnit.CentigramPerSecond: return (_value) * 1e-2d;
                case MassFlowUnit.DecagramPerSecond: return (_value) * 1e1d;
                case MassFlowUnit.DecigramPerSecond: return (_value) * 1e-1d;
                case MassFlowUnit.GramPerSecond: return _value;
                case MassFlowUnit.HectogramPerSecond: return (_value) * 1e2d;
                case MassFlowUnit.KilogramPerHour: return _value/3.6;
                case MassFlowUnit.KilogramPerSecond: return (_value) * 1e3d;
                case MassFlowUnit.MegapoundPerHour: return (_value/7.93664) * 1e6d;
                case MassFlowUnit.MegapoundPerMinute: return (_value/0.132277) * 1e6d;
                case MassFlowUnit.MicrogramPerSecond: return (_value) * 1e-6d;
                case MassFlowUnit.MilligramPerSecond: return (_value) * 1e-3d;
                case MassFlowUnit.NanogramPerSecond: return (_value) * 1e-9d;
                case MassFlowUnit.PoundPerHour: return _value/7.93664;
                case MassFlowUnit.PoundPerMinute: return _value/0.132277;
                case MassFlowUnit.ShortTonPerHour: return _value*251.9957611;
                case MassFlowUnit.TonnePerDay: return _value/0.0864000;
                case MassFlowUnit.TonnePerHour: return 1000*_value/3.6;
                default:
                    throw new NotImplementedException($"Can not convert {Unit} to base units.");
            }
        }

        private double AsBaseNumericType(MassFlowUnit unit)
        {
            if(Unit == unit)
                return _value;

            var baseUnitValue = AsBaseUnit();

            switch(unit)
            {
                case MassFlowUnit.CentigramPerSecond: return (baseUnitValue) / 1e-2d;
                case MassFlowUnit.DecagramPerSecond: return (baseUnitValue) / 1e1d;
                case MassFlowUnit.DecigramPerSecond: return (baseUnitValue) / 1e-1d;
                case MassFlowUnit.GramPerSecond: return baseUnitValue;
                case MassFlowUnit.HectogramPerSecond: return (baseUnitValue) / 1e2d;
                case MassFlowUnit.KilogramPerHour: return baseUnitValue*3.6;
                case MassFlowUnit.KilogramPerSecond: return (baseUnitValue) / 1e3d;
                case MassFlowUnit.MegapoundPerHour: return (baseUnitValue*7.93664) / 1e6d;
                case MassFlowUnit.MegapoundPerMinute: return (baseUnitValue*0.132277) / 1e6d;
                case MassFlowUnit.MicrogramPerSecond: return (baseUnitValue) / 1e-6d;
                case MassFlowUnit.MilligramPerSecond: return (baseUnitValue) / 1e-3d;
                case MassFlowUnit.NanogramPerSecond: return (baseUnitValue) / 1e-9d;
                case MassFlowUnit.PoundPerHour: return baseUnitValue*7.93664;
                case MassFlowUnit.PoundPerMinute: return baseUnitValue*0.132277;
                case MassFlowUnit.ShortTonPerHour: return baseUnitValue/251.9957611;
                case MassFlowUnit.TonnePerDay: return baseUnitValue*0.0864000;
                case MassFlowUnit.TonnePerHour: return baseUnitValue*3.6/1000;
                default:
                    throw new NotImplementedException($"Can not convert {Unit} to {unit}.");
            }
        }

        #endregion

        #region ToString Methods

        /// <summary>
        ///     Get default string representation of value and unit.
        /// </summary>
        /// <returns>String representation.</returns>
        public override string ToString()
        {
            return ToString(null);
        }

        /// <summary>
        ///     Get string representation of value and unit. Using two significant digits after radix.
        /// </summary>
        /// <returns>String representation.</returns>
        /// <param name="provider">Format to use for localization and number formatting. Defaults to <see cref="GlobalConfiguration.DefaultCulture" /> if null.</param>
        public string ToString([CanBeNull] IFormatProvider provider)
        {
            return ToString(provider, 2);
        }

        /// <summary>
        ///     Get string representation of value and unit.
        /// </summary>
        /// <param name="significantDigitsAfterRadix">The number of significant digits after the radix point.</param>
        /// <returns>String representation.</returns>
        /// <param name="provider">Format to use for localization and number formatting. Defaults to <see cref="GlobalConfiguration.DefaultCulture" /> if null.</param>
        public string ToString([CanBeNull] IFormatProvider provider, int significantDigitsAfterRadix)
        {
            var value = Convert.ToDouble(Value);
            var format = UnitFormatter.GetFormat(value, significantDigitsAfterRadix);
            return ToString(provider, format);
        }

        /// <summary>
        ///     Get string representation of value and unit.
        /// </summary>
        /// <param name="format">String format to use. Default:  "{0:0.##} {1} for value and unit abbreviation respectively."</param>
        /// <param name="args">Arguments for string format. Value and unit are implictly included as arguments 0 and 1.</param>
        /// <returns>String representation.</returns>
        /// <param name="provider">Format to use for localization and number formatting. Defaults to <see cref="GlobalConfiguration.DefaultCulture" /> if null.</param>
        public string ToString([CanBeNull] IFormatProvider provider, [NotNull] string format, [NotNull] params object[] args)
        {
            if (format == null) throw new ArgumentNullException(nameof(format));
            if (args == null) throw new ArgumentNullException(nameof(args));

            provider = provider ?? GlobalConfiguration.DefaultCulture;

            var value = Convert.ToDouble(Value);
            var formatArgs = UnitFormatter.GetFormatArgs(Unit, value, provider, args);
            return string.Format(provider, format, formatArgs);
        }

        #endregion

    }
}<|MERGE_RESOLUTION|>--- conflicted
+++ resolved
@@ -178,6 +178,11 @@
         public double KilogramsPerHour => As(MassFlowUnit.KilogramPerHour);
 
         /// <summary>
+        ///     Get MassFlow in KilogramsPerMinute.
+        /// </summary>
+        public double KilogramsPerMinute => As(MassFlowUnit.KilogramPerMinute);
+
+        /// <summary>
         ///     Get MassFlow in KilogramsPerSecond.
         /// </summary>
         public double KilogramsPerSecond => As(MassFlowUnit.KilogramPerSecond);
@@ -280,20 +285,7 @@
             return new MassFlow(value, MassFlowUnit.DecagramPerSecond);
         }
         /// <summary>
-<<<<<<< HEAD
         ///     Get MassFlow from DecigramsPerSecond.
-=======
-        ///     Get nullable MassFlow from nullable KilogramsPerMinute.
-        /// </summary>
-        [Obsolete("Nullable type support is obsolete and will be removed in a future release.")]
-        public static MassFlow? FromKilogramsPerMinute(QuantityValue? kilogramsperminute)
-        {
-            return kilogramsperminute.HasValue ? FromKilogramsPerMinute(kilogramsperminute.Value) : default(MassFlow?);
-        }
-
-        /// <summary>
-        ///     Get nullable MassFlow from nullable KilogramsPerSecond.
->>>>>>> f5c256dc
         /// </summary>
         /// <exception cref="ArgumentException">If value is NaN or Infinity.</exception>
         public static MassFlow FromDecigramsPerSecond(QuantityValue decigramspersecond)
@@ -327,6 +319,15 @@
         {
             double value = (double) kilogramsperhour;
             return new MassFlow(value, MassFlowUnit.KilogramPerHour);
+        }
+        /// <summary>
+        ///     Get MassFlow from KilogramsPerMinute.
+        /// </summary>
+        /// <exception cref="ArgumentException">If value is NaN or Infinity.</exception>
+        public static MassFlow FromKilogramsPerMinute(QuantityValue kilogramsperminute)
+        {
+            double value = (double) kilogramsperminute;
+            return new MassFlow(value, MassFlowUnit.KilogramPerMinute);
         }
         /// <summary>
         ///     Get MassFlow from KilogramsPerSecond.
@@ -784,6 +785,7 @@
                 case MassFlowUnit.GramPerSecond: return _value;
                 case MassFlowUnit.HectogramPerSecond: return (_value) * 1e2d;
                 case MassFlowUnit.KilogramPerHour: return _value/3.6;
+                case MassFlowUnit.KilogramPerMinute: return _value/0.06;
                 case MassFlowUnit.KilogramPerSecond: return (_value) * 1e3d;
                 case MassFlowUnit.MegapoundPerHour: return (_value/7.93664) * 1e6d;
                 case MassFlowUnit.MegapoundPerMinute: return (_value/0.132277) * 1e6d;
@@ -815,6 +817,7 @@
                 case MassFlowUnit.GramPerSecond: return baseUnitValue;
                 case MassFlowUnit.HectogramPerSecond: return (baseUnitValue) / 1e2d;
                 case MassFlowUnit.KilogramPerHour: return baseUnitValue*3.6;
+                case MassFlowUnit.KilogramPerMinute: return baseUnitValue*0.06;
                 case MassFlowUnit.KilogramPerSecond: return (baseUnitValue) / 1e3d;
                 case MassFlowUnit.MegapoundPerHour: return (baseUnitValue*7.93664) / 1e6d;
                 case MassFlowUnit.MegapoundPerMinute: return (baseUnitValue*0.132277) / 1e6d;
