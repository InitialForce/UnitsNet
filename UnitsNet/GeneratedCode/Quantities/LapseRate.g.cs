--- conflicted
+++ resolved
@@ -36,11 +36,7 @@
     /// </summary>
     [Obsolete("Use TemperatureGradient instead.")]
     [DataContract]
-<<<<<<< HEAD
-    public partial struct LapseRate : IQuantity<LapseRateUnit>, IComparable, IComparable<LapseRate>, IConvertible, IFormattable
-=======
-    public readonly partial struct LapseRate : IQuantity<LapseRateUnit>, IEquatable<LapseRate>, IComparable, IComparable<LapseRate>, IConvertible, IFormattable
->>>>>>> 7519a215
+    public readonly partial struct LapseRate : IQuantity<LapseRateUnit>, IComparable, IComparable<LapseRate>, IConvertible, IFormattable
     {
         /// <summary>
         ///     The numeric value this quantity was constructed with.
@@ -471,26 +467,6 @@
             return _value.CompareTo(other.ToUnit(this.Unit).Value);
         }
 
-<<<<<<< HEAD
-=======
-        /// <inheritdoc />
-        /// <remarks>Consider using <see cref="Equals(LapseRate, double, ComparisonType)"/> for safely comparing floating point values.</remarks>
-        public override bool Equals(object obj)
-        {
-            if (obj is null || !(obj is LapseRate objLapseRate))
-                return false;
-
-            return Equals(objLapseRate);
-        }
-
-        /// <inheritdoc />
-        /// <remarks>Consider using <see cref="Equals(LapseRate, double, ComparisonType)"/> for safely comparing floating point values.</remarks>
-        public bool Equals(LapseRate other)
-        {
-            return _value.Equals(other.ToUnit(this.Unit).Value);
-        }
-
->>>>>>> 7519a215
         /// <summary>
         ///     <para>
         ///     Compare equality to another LapseRate within the given absolute or relative tolerance.
@@ -562,16 +538,9 @@
         public double As(LapseRateUnit unit)
         {
             if (Unit == unit)
-<<<<<<< HEAD
                 return Value;
 
-            return GetValueAs(unit);
-=======
-                return (double)Value;
-
-            var converted = ToUnit(unit);
-            return (double)converted.Value;
->>>>>>> 7519a215
+            return ToUnit(unit).Value;
         }
 
         /// <inheritdoc cref="IQuantity.As(UnitSystem)"/>
