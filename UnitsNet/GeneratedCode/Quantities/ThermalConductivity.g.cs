﻿//------------------------------------------------------------------------------
// <auto-generated>
//     This code was generated by \generate-code.bat.
//
//     Changes to this file will be lost when the code is regenerated.
//     The build server regenerates the code before each build and a pre-build
//     step will regenerate the code on each local build.
//
//     See https://github.com/angularsen/UnitsNet/wiki/Adding-a-New-Unit for how to add or edit units.
//
//     Add CustomCode\Quantities\MyQuantity.extra.cs files to add code to generated quantities.
//     Add UnitDefinitions\MyQuantity.json and run generate-code.bat to generate new units or quantities.
//
// </auto-generated>
//------------------------------------------------------------------------------

// Licensed under MIT No Attribution, see LICENSE file at the root.
// Copyright 2013 Andreas Gullberg Larsen (andreas.larsen84@gmail.com). Maintained at https://github.com/angularsen/UnitsNet.

using System;
using System.Globalization;
using System.Linq;
using JetBrains.Annotations;
using UnitsNet.InternalHelpers;
using UnitsNet.Units;

#nullable enable

// ReSharper disable once CheckNamespace

namespace UnitsNet
{
    /// <inheritdoc />
    /// <summary>
    ///     Thermal conductivity is the property of a material to conduct heat.
    /// </summary>
    /// <remarks>
    ///     https://en.wikipedia.org/wiki/Thermal_Conductivity
    /// </remarks>
    public partial struct ThermalConductivity : IQuantity<ThermalConductivityUnit>, IEquatable<ThermalConductivity>, IComparable, IComparable<ThermalConductivity>, IConvertible, IFormattable
    {
        /// <summary>
        ///     The numeric value this quantity was constructed with.
        /// </summary>
        private readonly double _value;

        /// <summary>
        ///     The unit this quantity was constructed with.
        /// </summary>
        private readonly ThermalConductivityUnit? _unit;

        static ThermalConductivity()
        {
            BaseDimensions = new BaseDimensions(1, 1, -3, 0, -1, 0, 0);

            Info = new QuantityInfo<ThermalConductivityUnit>(QuantityType.ThermalConductivity,
                new UnitInfo<ThermalConductivityUnit>[] {
                    new UnitInfo<ThermalConductivityUnit>(ThermalConductivityUnit.BtuPerHourFootFahrenheit, BaseUnits.Undefined),
                    new UnitInfo<ThermalConductivityUnit>(ThermalConductivityUnit.WattPerMeterKelvin, BaseUnits.Undefined),
                },
                BaseUnit, Zero, BaseDimensions);
        }

        /// <summary>
        ///     Creates the quantity with the given numeric value and unit.
        /// </summary>
        /// <param name="value">The numeric value to construct this quantity with.</param>
        /// <param name="unit">The unit representation to construct this quantity with.</param>
        /// <exception cref="ArgumentException">If value is NaN or Infinity.</exception>
        public ThermalConductivity(double value, ThermalConductivityUnit unit)
        {
            if(unit == ThermalConductivityUnit.Undefined)
              throw new ArgumentException("The quantity can not be created with an undefined unit.", nameof(unit));

            _value = Guard.EnsureValidNumber(value, nameof(value));
            _unit = unit;
        }

        /// <summary>
        /// Creates an instance of the quantity with the given numeric value in units compatible with the given <see cref="UnitSystem"/>.
        /// If multiple compatible units were found, the first match is used.
        /// </summary>
        /// <param name="value">The numeric value to construct this quantity with.</param>
        /// <param name="unitSystem">The unit system to create the quantity with.</param>
        /// <exception cref="ArgumentNullException">The given <see cref="UnitSystem"/> is null.</exception>
        /// <exception cref="ArgumentException">No unit was found for the given <see cref="UnitSystem"/>.</exception>
        public ThermalConductivity(double value, UnitSystem unitSystem)
        {
            if(unitSystem is null) throw new ArgumentNullException(nameof(unitSystem));

            var unitInfos = Info.GetUnitInfosFor(unitSystem.BaseUnits);
            var firstUnitInfo = unitInfos.FirstOrDefault();

            _value = Guard.EnsureValidNumber(value, nameof(value));
            _unit = firstUnitInfo?.Value ?? throw new ArgumentException("No units were found for the given UnitSystem.", nameof(unitSystem));
        }

        #region Static Properties

        /// <inheritdoc cref="IQuantity.QuantityInfo"/>
        public static QuantityInfo<ThermalConductivityUnit> Info { get; }

        /// <summary>
        ///     The <see cref="BaseDimensions" /> of this quantity.
        /// </summary>
        public static BaseDimensions BaseDimensions { get; }

        /// <summary>
        ///     The base unit of ThermalConductivity, which is WattPerMeterKelvin. All conversions go via this value.
        /// </summary>
        public static ThermalConductivityUnit BaseUnit { get; } = ThermalConductivityUnit.WattPerMeterKelvin;

        /// <summary>
        /// Represents the largest possible value of ThermalConductivity
        /// </summary>
        public static ThermalConductivity MaxValue { get; } = new ThermalConductivity(double.MaxValue, BaseUnit);

        /// <summary>
        /// Represents the smallest possible value of ThermalConductivity
        /// </summary>
        public static ThermalConductivity MinValue { get; } = new ThermalConductivity(double.MinValue, BaseUnit);

        /// <summary>
        ///     The <see cref="QuantityType" /> of this quantity.
        /// </summary>
        public static QuantityType QuantityType { get; } = QuantityType.ThermalConductivity;

        /// <summary>
        ///     All units of measurement for the ThermalConductivity quantity.
        /// </summary>
        public static ThermalConductivityUnit[] Units { get; } = Enum.GetValues(typeof(ThermalConductivityUnit)).Cast<ThermalConductivityUnit>().Except(new ThermalConductivityUnit[]{ ThermalConductivityUnit.Undefined }).ToArray();

        /// <summary>
        ///     Gets an instance of this quantity with a value of 0 in the base unit WattPerMeterKelvin.
        /// </summary>
        public static ThermalConductivity Zero { get; } = new ThermalConductivity(0, BaseUnit);

        #endregion

        #region Properties

        /// <summary>
        ///     The numeric value this quantity was constructed with.
        /// </summary>
        public double Value => _value;

        Enum IQuantity.Unit => Unit;

        /// <inheritdoc />
        public ThermalConductivityUnit Unit => _unit.GetValueOrDefault(BaseUnit);

        /// <inheritdoc />
        public QuantityInfo<ThermalConductivityUnit> QuantityInfo => Info;

        /// <inheritdoc cref="IQuantity.QuantityInfo"/>
        QuantityInfo IQuantity.QuantityInfo => Info;

        /// <summary>
        ///     The <see cref="QuantityType" /> of this quantity.
        /// </summary>
        public QuantityType Type => ThermalConductivity.QuantityType;

        /// <summary>
        ///     The <see cref="BaseDimensions" /> of this quantity.
        /// </summary>
        public BaseDimensions Dimensions => ThermalConductivity.BaseDimensions;

        #endregion

        #region Conversion Properties

        /// <summary>
        ///     Get ThermalConductivity in BtusPerHourFootFahrenheit.
        /// </summary>
        public double BtusPerHourFootFahrenheit => As(ThermalConductivityUnit.BtuPerHourFootFahrenheit);

        /// <summary>
        ///     Get ThermalConductivity in WattsPerMeterKelvin.
        /// </summary>
        public double WattsPerMeterKelvin => As(ThermalConductivityUnit.WattPerMeterKelvin);

        #endregion

        #region Static Methods

        /// <summary>
        ///     Get unit abbreviation string.
        /// </summary>
        /// <param name="unit">Unit to get abbreviation for.</param>
        /// <returns>Unit abbreviation string.</returns>
        public static string GetAbbreviation(ThermalConductivityUnit unit)
        {
            return GetAbbreviation(unit, null);
        }

        /// <summary>
        ///     Get unit abbreviation string.
        /// </summary>
        /// <param name="unit">Unit to get abbreviation for.</param>
        /// <returns>Unit abbreviation string.</returns>
<<<<<<< HEAD
        /// <param name="provider">Format to use for localization. Defaults to <see cref="CultureInfo.CurrentCulture" /> if null.</param>
        public static string GetAbbreviation(ThermalConductivityUnit unit, [CanBeNull] IFormatProvider provider)
=======
        /// <param name="provider">Format to use for localization. Defaults to <see cref="CultureInfo.CurrentUICulture" /> if null.</param>
        public static string GetAbbreviation(ThermalConductivityUnit unit, IFormatProvider? provider)
>>>>>>> c2ebeb9a
        {
            return UnitAbbreviationsCache.Default.GetDefaultAbbreviation(unit, provider);
        }

        #endregion

        #region Static Factory Methods

        /// <summary>
        ///     Get ThermalConductivity from BtusPerHourFootFahrenheit.
        /// </summary>
        /// <exception cref="ArgumentException">If value is NaN or Infinity.</exception>
        public static ThermalConductivity FromBtusPerHourFootFahrenheit(QuantityValue btusperhourfootfahrenheit)
        {
            double value = (double) btusperhourfootfahrenheit;
            return new ThermalConductivity(value, ThermalConductivityUnit.BtuPerHourFootFahrenheit);
        }
        /// <summary>
        ///     Get ThermalConductivity from WattsPerMeterKelvin.
        /// </summary>
        /// <exception cref="ArgumentException">If value is NaN or Infinity.</exception>
        public static ThermalConductivity FromWattsPerMeterKelvin(QuantityValue wattspermeterkelvin)
        {
            double value = (double) wattspermeterkelvin;
            return new ThermalConductivity(value, ThermalConductivityUnit.WattPerMeterKelvin);
        }

        /// <summary>
        ///     Dynamically convert from value and unit enum <see cref="ThermalConductivityUnit" /> to <see cref="ThermalConductivity" />.
        /// </summary>
        /// <param name="value">Value to convert from.</param>
        /// <param name="fromUnit">Unit to convert from.</param>
        /// <returns>ThermalConductivity unit value.</returns>
        public static ThermalConductivity From(QuantityValue value, ThermalConductivityUnit fromUnit)
        {
            return new ThermalConductivity((double)value, fromUnit);
        }

        #endregion

        #region Static Parse Methods

        /// <summary>
        ///     Parse a string with one or two quantities of the format "&lt;quantity&gt; &lt;unit&gt;".
        /// </summary>
        /// <param name="str">String to parse. Typically in the form: {number} {unit}</param>
        /// <example>
        ///     Length.Parse("5.5 m", new CultureInfo("en-US"));
        /// </example>
        /// <exception cref="ArgumentNullException">The value of 'str' cannot be null. </exception>
        /// <exception cref="ArgumentException">
        ///     Expected string to have one or two pairs of quantity and unit in the format
        ///     "&lt;quantity&gt; &lt;unit&gt;". Eg. "5.5 m" or "1ft 2in"
        /// </exception>
        /// <exception cref="AmbiguousUnitParseException">
        ///     More than one unit is represented by the specified unit abbreviation.
        ///     Example: Volume.Parse("1 cup") will throw, because it can refer to any of
        ///     <see cref="VolumeUnit.MetricCup" />, <see cref="VolumeUnit.UsLegalCup" /> and <see cref="VolumeUnit.UsCustomaryCup" />.
        /// </exception>
        /// <exception cref="UnitsNetException">
        ///     If anything else goes wrong, typically due to a bug or unhandled case.
        ///     We wrap exceptions in <see cref="UnitsNetException" /> to allow you to distinguish
        ///     Units.NET exceptions from other exceptions.
        /// </exception>
        public static ThermalConductivity Parse(string str)
        {
            return Parse(str, null);
        }

        /// <summary>
        ///     Parse a string with one or two quantities of the format "&lt;quantity&gt; &lt;unit&gt;".
        /// </summary>
        /// <param name="str">String to parse. Typically in the form: {number} {unit}</param>
        /// <example>
        ///     Length.Parse("5.5 m", new CultureInfo("en-US"));
        /// </example>
        /// <exception cref="ArgumentNullException">The value of 'str' cannot be null. </exception>
        /// <exception cref="ArgumentException">
        ///     Expected string to have one or two pairs of quantity and unit in the format
        ///     "&lt;quantity&gt; &lt;unit&gt;". Eg. "5.5 m" or "1ft 2in"
        /// </exception>
        /// <exception cref="AmbiguousUnitParseException">
        ///     More than one unit is represented by the specified unit abbreviation.
        ///     Example: Volume.Parse("1 cup") will throw, because it can refer to any of
        ///     <see cref="VolumeUnit.MetricCup" />, <see cref="VolumeUnit.UsLegalCup" /> and <see cref="VolumeUnit.UsCustomaryCup" />.
        /// </exception>
        /// <exception cref="UnitsNetException">
        ///     If anything else goes wrong, typically due to a bug or unhandled case.
        ///     We wrap exceptions in <see cref="UnitsNetException" /> to allow you to distinguish
        ///     Units.NET exceptions from other exceptions.
        /// </exception>
<<<<<<< HEAD
        /// <param name="provider">Format to use when parsing number and unit. Defaults to <see cref="CultureInfo.CurrentCulture" /> if null.</param>
        public static ThermalConductivity Parse(string str, [CanBeNull] IFormatProvider provider)
=======
        /// <param name="provider">Format to use when parsing number and unit. Defaults to <see cref="CultureInfo.CurrentUICulture" /> if null.</param>
        public static ThermalConductivity Parse(string str, IFormatProvider? provider)
>>>>>>> c2ebeb9a
        {
            return QuantityParser.Default.Parse<ThermalConductivity, ThermalConductivityUnit>(
                str,
                provider,
                From);
        }

        /// <summary>
        ///     Try to parse a string with one or two quantities of the format "&lt;quantity&gt; &lt;unit&gt;".
        /// </summary>
        /// <param name="str">String to parse. Typically in the form: {number} {unit}</param>
        /// <param name="result">Resulting unit quantity if successful.</param>
        /// <example>
        ///     Length.Parse("5.5 m", new CultureInfo("en-US"));
        /// </example>
        public static bool TryParse(string? str, out ThermalConductivity result)
        {
            return TryParse(str, null, out result);
        }

        /// <summary>
        ///     Try to parse a string with one or two quantities of the format "&lt;quantity&gt; &lt;unit&gt;".
        /// </summary>
        /// <param name="str">String to parse. Typically in the form: {number} {unit}</param>
        /// <param name="result">Resulting unit quantity if successful.</param>
        /// <returns>True if successful, otherwise false.</returns>
        /// <example>
        ///     Length.Parse("5.5 m", new CultureInfo("en-US"));
        /// </example>
<<<<<<< HEAD
        /// <param name="provider">Format to use when parsing number and unit. Defaults to <see cref="CultureInfo.CurrentCulture" /> if null.</param>
        public static bool TryParse([CanBeNull] string str, [CanBeNull] IFormatProvider provider, out ThermalConductivity result)
=======
        /// <param name="provider">Format to use when parsing number and unit. Defaults to <see cref="CultureInfo.CurrentUICulture" /> if null.</param>
        public static bool TryParse(string? str, IFormatProvider? provider, out ThermalConductivity result)
>>>>>>> c2ebeb9a
        {
            return QuantityParser.Default.TryParse<ThermalConductivity, ThermalConductivityUnit>(
                str,
                provider,
                From,
                out result);
        }

        /// <summary>
        ///     Parse a unit string.
        /// </summary>
        /// <param name="str">String to parse. Typically in the form: {number} {unit}</param>
        /// <example>
        ///     Length.ParseUnit("m", new CultureInfo("en-US"));
        /// </example>
        /// <exception cref="ArgumentNullException">The value of 'str' cannot be null. </exception>
        /// <exception cref="UnitsNetException">Error parsing string.</exception>
        public static ThermalConductivityUnit ParseUnit(string str)
        {
            return ParseUnit(str, null);
        }

        /// <summary>
        ///     Parse a unit string.
        /// </summary>
        /// <param name="str">String to parse. Typically in the form: {number} {unit}</param>
        /// <param name="provider">Format to use when parsing number and unit. Defaults to <see cref="CultureInfo.CurrentCulture" /> if null.</param>
        /// <example>
        ///     Length.ParseUnit("m", new CultureInfo("en-US"));
        /// </example>
        /// <exception cref="ArgumentNullException">The value of 'str' cannot be null. </exception>
        /// <exception cref="UnitsNetException">Error parsing string.</exception>
        public static ThermalConductivityUnit ParseUnit(string str, IFormatProvider? provider)
        {
            return UnitParser.Default.Parse<ThermalConductivityUnit>(str, provider);
        }

        /// <inheritdoc cref="TryParseUnit(string,IFormatProvider,out UnitsNet.Units.ThermalConductivityUnit)"/>
        public static bool TryParseUnit(string str, out ThermalConductivityUnit unit)
        {
            return TryParseUnit(str, null, out unit);
        }

        /// <summary>
        ///     Parse a unit string.
        /// </summary>
        /// <param name="str">String to parse. Typically in the form: {number} {unit}</param>
        /// <param name="unit">The parsed unit if successful.</param>
        /// <returns>True if successful, otherwise false.</returns>
        /// <example>
        ///     Length.TryParseUnit("m", new CultureInfo("en-US"));
        /// </example>
<<<<<<< HEAD
        /// <param name="provider">Format to use when parsing number and unit. Defaults to <see cref="CultureInfo.CurrentCulture" /> if null.</param>
        public static bool TryParseUnit(string str, IFormatProvider provider, out ThermalConductivityUnit unit)
=======
        /// <param name="provider">Format to use when parsing number and unit. Defaults to <see cref="CultureInfo.CurrentUICulture" /> if null.</param>
        public static bool TryParseUnit(string str, IFormatProvider? provider, out ThermalConductivityUnit unit)
>>>>>>> c2ebeb9a
        {
            return UnitParser.Default.TryParse<ThermalConductivityUnit>(str, provider, out unit);
        }

        #endregion

        #region Arithmetic Operators

        /// <summary>Negate the value.</summary>
        public static ThermalConductivity operator -(ThermalConductivity right)
        {
            return new ThermalConductivity(-right.Value, right.Unit);
        }

        /// <summary>Get <see cref="ThermalConductivity"/> from adding two <see cref="ThermalConductivity"/>.</summary>
        public static ThermalConductivity operator +(ThermalConductivity left, ThermalConductivity right)
        {
            return new ThermalConductivity(left.Value + right.GetValueAs(left.Unit), left.Unit);
        }

        /// <summary>Get <see cref="ThermalConductivity"/> from subtracting two <see cref="ThermalConductivity"/>.</summary>
        public static ThermalConductivity operator -(ThermalConductivity left, ThermalConductivity right)
        {
            return new ThermalConductivity(left.Value - right.GetValueAs(left.Unit), left.Unit);
        }

        /// <summary>Get <see cref="ThermalConductivity"/> from multiplying value and <see cref="ThermalConductivity"/>.</summary>
        public static ThermalConductivity operator *(double left, ThermalConductivity right)
        {
            return new ThermalConductivity(left * right.Value, right.Unit);
        }

        /// <summary>Get <see cref="ThermalConductivity"/> from multiplying value and <see cref="ThermalConductivity"/>.</summary>
        public static ThermalConductivity operator *(ThermalConductivity left, double right)
        {
            return new ThermalConductivity(left.Value * right, left.Unit);
        }

        /// <summary>Get <see cref="ThermalConductivity"/> from dividing <see cref="ThermalConductivity"/> by value.</summary>
        public static ThermalConductivity operator /(ThermalConductivity left, double right)
        {
            return new ThermalConductivity(left.Value / right, left.Unit);
        }

        /// <summary>Get ratio value from dividing <see cref="ThermalConductivity"/> by <see cref="ThermalConductivity"/>.</summary>
        public static double operator /(ThermalConductivity left, ThermalConductivity right)
        {
            return left.WattsPerMeterKelvin / right.WattsPerMeterKelvin;
        }

        #endregion

        #region Equality / IComparable

        /// <summary>Returns true if less or equal to.</summary>
        public static bool operator <=(ThermalConductivity left, ThermalConductivity right)
        {
            return left.Value <= right.GetValueAs(left.Unit);
        }

        /// <summary>Returns true if greater than or equal to.</summary>
        public static bool operator >=(ThermalConductivity left, ThermalConductivity right)
        {
            return left.Value >= right.GetValueAs(left.Unit);
        }

        /// <summary>Returns true if less than.</summary>
        public static bool operator <(ThermalConductivity left, ThermalConductivity right)
        {
            return left.Value < right.GetValueAs(left.Unit);
        }

        /// <summary>Returns true if greater than.</summary>
        public static bool operator >(ThermalConductivity left, ThermalConductivity right)
        {
            return left.Value > right.GetValueAs(left.Unit);
        }

        /// <summary>Returns true if exactly equal.</summary>
        /// <remarks>Consider using <see cref="Equals(ThermalConductivity, double, ComparisonType)"/> for safely comparing floating point values.</remarks>
        public static bool operator ==(ThermalConductivity left, ThermalConductivity right)
        {
            return left.Equals(right);
        }

        /// <summary>Returns true if not exactly equal.</summary>
        /// <remarks>Consider using <see cref="Equals(ThermalConductivity, double, ComparisonType)"/> for safely comparing floating point values.</remarks>
        public static bool operator !=(ThermalConductivity left, ThermalConductivity right)
        {
            return !(left == right);
        }

        /// <inheritdoc />
        public int CompareTo(object obj)
        {
            if(obj is null) throw new ArgumentNullException(nameof(obj));
            if(!(obj is ThermalConductivity objThermalConductivity)) throw new ArgumentException("Expected type ThermalConductivity.", nameof(obj));

            return CompareTo(objThermalConductivity);
        }

        /// <inheritdoc />
        public int CompareTo(ThermalConductivity other)
        {
            return _value.CompareTo(other.GetValueAs(this.Unit));
        }

        /// <inheritdoc />
        /// <remarks>Consider using <see cref="Equals(ThermalConductivity, double, ComparisonType)"/> for safely comparing floating point values.</remarks>
        public override bool Equals(object obj)
        {
            if(obj is null || !(obj is ThermalConductivity objThermalConductivity))
                return false;

            return Equals(objThermalConductivity);
        }

        /// <inheritdoc />
        /// <remarks>Consider using <see cref="Equals(ThermalConductivity, double, ComparisonType)"/> for safely comparing floating point values.</remarks>
        public bool Equals(ThermalConductivity other)
        {
            return _value.Equals(other.GetValueAs(this.Unit));
        }

        /// <summary>
        ///     <para>
        ///     Compare equality to another ThermalConductivity within the given absolute or relative tolerance.
        ///     </para>
        ///     <para>
        ///     Relative tolerance is defined as the maximum allowable absolute difference between this quantity's value and
        ///     <paramref name="other"/> as a percentage of this quantity's value. <paramref name="other"/> will be converted into
        ///     this quantity's unit for comparison. A relative tolerance of 0.01 means the absolute difference must be within +/- 1% of
        ///     this quantity's value to be considered equal.
        ///     <example>
        ///     In this example, the two quantities will be equal if the value of b is within +/- 1% of a (0.02m or 2cm).
        ///     <code>
        ///     var a = Length.FromMeters(2.0);
        ///     var b = Length.FromInches(50.0);
        ///     a.Equals(b, 0.01, ComparisonType.Relative);
        ///     </code>
        ///     </example>
        ///     </para>
        ///     <para>
        ///     Absolute tolerance is defined as the maximum allowable absolute difference between this quantity's value and
        ///     <paramref name="other"/> as a fixed number in this quantity's unit. <paramref name="other"/> will be converted into
        ///     this quantity's unit for comparison.
        ///     <example>
        ///     In this example, the two quantities will be equal if the value of b is within 0.01 of a (0.01m or 1cm).
        ///     <code>
        ///     var a = Length.FromMeters(2.0);
        ///     var b = Length.FromInches(50.0);
        ///     a.Equals(b, 0.01, ComparisonType.Absolute);
        ///     </code>
        ///     </example>
        ///     </para>
        ///     <para>
        ///     Note that it is advised against specifying zero difference, due to the nature
        ///     of floating point operations and using System.Double internally.
        ///     </para>
        /// </summary>
        /// <param name="other">The other quantity to compare to.</param>
        /// <param name="tolerance">The absolute or relative tolerance value. Must be greater than or equal to 0.</param>
        /// <param name="comparisonType">The comparison type: either relative or absolute.</param>
        /// <returns>True if the absolute difference between the two values is not greater than the specified relative or absolute tolerance.</returns>
        public bool Equals(ThermalConductivity other, double tolerance, ComparisonType comparisonType)
        {
            if(tolerance < 0)
                throw new ArgumentOutOfRangeException("tolerance", "Tolerance must be greater than or equal to 0.");

            double thisValue = (double)this.Value;
            double otherValueInThisUnits = other.As(this.Unit);

            return UnitsNet.Comparison.Equals(thisValue, otherValueInThisUnits, tolerance, comparisonType);
        }

        /// <summary>
        ///     Returns the hash code for this instance.
        /// </summary>
        /// <returns>A hash code for the current ThermalConductivity.</returns>
        public override int GetHashCode()
        {
            return new { QuantityType, Value, Unit }.GetHashCode();
        }

        #endregion

        #region Conversion Methods

        /// <summary>
        ///     Convert to the unit representation <paramref name="unit" />.
        /// </summary>
        /// <returns>Value converted to the specified unit.</returns>
        public double As(ThermalConductivityUnit unit)
        {
            if(Unit == unit)
                return Convert.ToDouble(Value);

            var converted = GetValueAs(unit);
            return Convert.ToDouble(converted);
        }

        /// <inheritdoc cref="IQuantity.As(UnitSystem)"/>
        public double As(UnitSystem unitSystem)
        {
            if(unitSystem is null)
                throw new ArgumentNullException(nameof(unitSystem));

            var unitInfos = Info.GetUnitInfosFor(unitSystem.BaseUnits);

            var firstUnitInfo = unitInfos.FirstOrDefault();
            if(firstUnitInfo == null)
                throw new ArgumentException("No units were found for the given UnitSystem.", nameof(unitSystem));

            return As(firstUnitInfo.Value);
        }

        /// <inheritdoc />
        double IQuantity.As(Enum unit)
        {
            if(!(unit is ThermalConductivityUnit unitAsThermalConductivityUnit))
                throw new ArgumentException($"The given unit is of type {unit.GetType()}. Only {typeof(ThermalConductivityUnit)} is supported.", nameof(unit));

            return As(unitAsThermalConductivityUnit);
        }

        /// <summary>
        ///     Converts this ThermalConductivity to another ThermalConductivity with the unit representation <paramref name="unit" />.
        /// </summary>
        /// <returns>A ThermalConductivity with the specified unit.</returns>
        public ThermalConductivity ToUnit(ThermalConductivityUnit unit)
        {
            var convertedValue = GetValueAs(unit);
            return new ThermalConductivity(convertedValue, unit);
        }

        /// <inheritdoc />
        IQuantity IQuantity.ToUnit(Enum unit)
        {
            if(!(unit is ThermalConductivityUnit unitAsThermalConductivityUnit))
                throw new ArgumentException($"The given unit is of type {unit.GetType()}. Only {typeof(ThermalConductivityUnit)} is supported.", nameof(unit));

            return ToUnit(unitAsThermalConductivityUnit);
        }

        /// <inheritdoc cref="IQuantity.ToUnit(UnitSystem)"/>
        public ThermalConductivity ToUnit(UnitSystem unitSystem)
        {
            if(unitSystem is null)
                throw new ArgumentNullException(nameof(unitSystem));

            var unitInfos = Info.GetUnitInfosFor(unitSystem.BaseUnits);

            var firstUnitInfo = unitInfos.FirstOrDefault();
            if(firstUnitInfo == null)
                throw new ArgumentException("No units were found for the given UnitSystem.", nameof(unitSystem));

            return ToUnit(firstUnitInfo.Value);
        }

        /// <inheritdoc />
        IQuantity IQuantity.ToUnit(UnitSystem unitSystem) => ToUnit(unitSystem);

        /// <inheritdoc />
        IQuantity<ThermalConductivityUnit> IQuantity<ThermalConductivityUnit>.ToUnit(ThermalConductivityUnit unit) => ToUnit(unit);

        /// <inheritdoc />
        IQuantity<ThermalConductivityUnit> IQuantity<ThermalConductivityUnit>.ToUnit(UnitSystem unitSystem) => ToUnit(unitSystem);

        /// <summary>
        ///     Converts the current value + unit to the base unit.
        ///     This is typically the first step in converting from one unit to another.
        /// </summary>
        /// <returns>The value in the base unit representation.</returns>
        private double GetValueInBaseUnit()
        {
            switch(Unit)
            {
                case ThermalConductivityUnit.BtuPerHourFootFahrenheit: return _value*1.73073467;
                case ThermalConductivityUnit.WattPerMeterKelvin: return _value;
                default:
                    throw new NotImplementedException($"Can not convert {Unit} to base units.");
            }
        }

        /// <summary>
        ///     Converts the current value + unit to the base unit.
        ///     This is typically the first step in converting from one unit to another.
        /// </summary>
        /// <returns>The value in the base unit representation.</returns>
        internal ThermalConductivity ToBaseUnit()
        {
            var baseUnitValue = GetValueInBaseUnit();
            return new ThermalConductivity(baseUnitValue, BaseUnit);
        }

        private double GetValueAs(ThermalConductivityUnit unit)
        {
            if(Unit == unit)
                return _value;

            var baseUnitValue = GetValueInBaseUnit();

            switch(unit)
            {
                case ThermalConductivityUnit.BtuPerHourFootFahrenheit: return baseUnitValue/1.73073467;
                case ThermalConductivityUnit.WattPerMeterKelvin: return baseUnitValue;
                default:
                    throw new NotImplementedException($"Can not convert {Unit} to {unit}.");
            }
        }

        #endregion

        #region ToString Methods

        /// <summary>
        ///     Gets the default string representation of value and unit.
        /// </summary>
        /// <returns>String representation.</returns>
        public override string ToString()
        {
            return ToString("g");
        }

        /// <summary>
        ///     Gets the default string representation of value and unit using the given format provider.
        /// </summary>
        /// <returns>String representation.</returns>
<<<<<<< HEAD
        /// <param name="provider">Format to use for localization and number formatting. Defaults to <see cref="CultureInfo.CurrentCulture" /> if null.</param>
        public string ToString([CanBeNull] IFormatProvider provider)
=======
        /// <param name="provider">Format to use for localization and number formatting. Defaults to <see cref="CultureInfo.CurrentUICulture" /> if null.</param>
        public string ToString(IFormatProvider? provider)
>>>>>>> c2ebeb9a
        {
            return ToString("g", provider);
        }

        /// <summary>
        ///     Get string representation of value and unit.
        /// </summary>
        /// <param name="significantDigitsAfterRadix">The number of significant digits after the radix point.</param>
        /// <returns>String representation.</returns>
        /// <param name="provider">Format to use for localization and number formatting. Defaults to <see cref="CultureInfo.CurrentCulture" /> if null.</param>
        [Obsolete(@"This method is deprecated and will be removed at a future release. Please use ToString(""s2"") or ToString(""s2"", provider) where 2 is an example of the number passed to significantDigitsAfterRadix.")]
        public string ToString(IFormatProvider? provider, int significantDigitsAfterRadix)
        {
            var value = Convert.ToDouble(Value);
            var format = UnitFormatter.GetFormat(value, significantDigitsAfterRadix);
            return ToString(provider, format);
        }

        /// <summary>
        ///     Get string representation of value and unit.
        /// </summary>
        /// <param name="format">String format to use. Default:  "{0:0.##} {1} for value and unit abbreviation respectively."</param>
        /// <param name="args">Arguments for string format. Value and unit are implicitly included as arguments 0 and 1.</param>
        /// <returns>String representation.</returns>
        /// <param name="provider">Format to use for localization and number formatting. Defaults to <see cref="CultureInfo.CurrentCulture" /> if null.</param>
        [Obsolete("This method is deprecated and will be removed at a future release. Please use string.Format().")]
        public string ToString(IFormatProvider? provider, [NotNull] string format, [NotNull] params object[] args)
        {
            if (format == null) throw new ArgumentNullException(nameof(format));
            if (args == null) throw new ArgumentNullException(nameof(args));

            provider = provider ?? CultureInfo.CurrentCulture;

            var value = Convert.ToDouble(Value);
            var formatArgs = UnitFormatter.GetFormatArgs(Unit, value, provider, args);
            return string.Format(provider, format, formatArgs);
        }

        /// <inheritdoc cref="QuantityFormatter.Format{TUnitType}(IQuantity{TUnitType}, string, IFormatProvider)"/>
        /// <summary>
        /// Gets the string representation of this instance in the specified format string using <see cref="CultureInfo.CurrentCulture" />.
        /// </summary>
        /// <param name="format">The format string.</param>
        /// <returns>The string representation.</returns>
        public string ToString(string format)
        {
            return ToString(format, CultureInfo.CurrentCulture);
        }

        /// <inheritdoc cref="QuantityFormatter.Format{TUnitType}(IQuantity{TUnitType}, string, IFormatProvider)"/>
        /// <summary>
        /// Gets the string representation of this instance in the specified format string using the specified format provider, or <see cref="CultureInfo.CurrentCulture" /> if null.
        /// </summary>
        /// <param name="format">The format string.</param>
<<<<<<< HEAD
        /// <param name="formatProvider">Format to use for localization and number formatting. Defaults to <see cref="CultureInfo.CurrentCulture" /> if null.</param>
=======
        /// <param name="provider">Format to use for localization and number formatting. Defaults to <see cref="CultureInfo.CurrentUICulture" /> if null.</param>
>>>>>>> c2ebeb9a
        /// <returns>The string representation.</returns>
        public string ToString(string format, IFormatProvider? provider)
        {
            return QuantityFormatter.Format<ThermalConductivityUnit>(this, format, provider);
        }

        #endregion

        #region IConvertible Methods

        TypeCode IConvertible.GetTypeCode()
        {
            return TypeCode.Object;
        }

        bool IConvertible.ToBoolean(IFormatProvider provider)
        {
            throw new InvalidCastException($"Converting {typeof(ThermalConductivity)} to bool is not supported.");
        }

        byte IConvertible.ToByte(IFormatProvider provider)
        {
            return Convert.ToByte(_value);
        }

        char IConvertible.ToChar(IFormatProvider provider)
        {
            throw new InvalidCastException($"Converting {typeof(ThermalConductivity)} to char is not supported.");
        }

        DateTime IConvertible.ToDateTime(IFormatProvider provider)
        {
            throw new InvalidCastException($"Converting {typeof(ThermalConductivity)} to DateTime is not supported.");
        }

        decimal IConvertible.ToDecimal(IFormatProvider provider)
        {
            return Convert.ToDecimal(_value);
        }

        double IConvertible.ToDouble(IFormatProvider provider)
        {
            return Convert.ToDouble(_value);
        }

        short IConvertible.ToInt16(IFormatProvider provider)
        {
            return Convert.ToInt16(_value);
        }

        int IConvertible.ToInt32(IFormatProvider provider)
        {
            return Convert.ToInt32(_value);
        }

        long IConvertible.ToInt64(IFormatProvider provider)
        {
            return Convert.ToInt64(_value);
        }

        sbyte IConvertible.ToSByte(IFormatProvider provider)
        {
            return Convert.ToSByte(_value);
        }

        float IConvertible.ToSingle(IFormatProvider provider)
        {
            return Convert.ToSingle(_value);
        }

        string IConvertible.ToString(IFormatProvider provider)
        {
            return ToString("g", provider);
        }

        object IConvertible.ToType(Type conversionType, IFormatProvider provider)
        {
            if(conversionType == typeof(ThermalConductivity))
                return this;
            else if(conversionType == typeof(ThermalConductivityUnit))
                return Unit;
            else if(conversionType == typeof(QuantityType))
                return ThermalConductivity.QuantityType;
            else if(conversionType == typeof(BaseDimensions))
                return ThermalConductivity.BaseDimensions;
            else
                throw new InvalidCastException($"Converting {typeof(ThermalConductivity)} to {conversionType} is not supported.");
        }

        ushort IConvertible.ToUInt16(IFormatProvider provider)
        {
            return Convert.ToUInt16(_value);
        }

        uint IConvertible.ToUInt32(IFormatProvider provider)
        {
            return Convert.ToUInt32(_value);
        }

        ulong IConvertible.ToUInt64(IFormatProvider provider)
        {
            return Convert.ToUInt64(_value);
        }

        #endregion
    }
}<|MERGE_RESOLUTION|>--- conflicted
+++ resolved
@@ -198,13 +198,8 @@
         /// </summary>
         /// <param name="unit">Unit to get abbreviation for.</param>
         /// <returns>Unit abbreviation string.</returns>
-<<<<<<< HEAD
         /// <param name="provider">Format to use for localization. Defaults to <see cref="CultureInfo.CurrentCulture" /> if null.</param>
-        public static string GetAbbreviation(ThermalConductivityUnit unit, [CanBeNull] IFormatProvider provider)
-=======
-        /// <param name="provider">Format to use for localization. Defaults to <see cref="CultureInfo.CurrentUICulture" /> if null.</param>
         public static string GetAbbreviation(ThermalConductivityUnit unit, IFormatProvider? provider)
->>>>>>> c2ebeb9a
         {
             return UnitAbbreviationsCache.Default.GetDefaultAbbreviation(unit, provider);
         }
@@ -296,13 +291,8 @@
         ///     We wrap exceptions in <see cref="UnitsNetException" /> to allow you to distinguish
         ///     Units.NET exceptions from other exceptions.
         /// </exception>
-<<<<<<< HEAD
         /// <param name="provider">Format to use when parsing number and unit. Defaults to <see cref="CultureInfo.CurrentCulture" /> if null.</param>
-        public static ThermalConductivity Parse(string str, [CanBeNull] IFormatProvider provider)
-=======
-        /// <param name="provider">Format to use when parsing number and unit. Defaults to <see cref="CultureInfo.CurrentUICulture" /> if null.</param>
         public static ThermalConductivity Parse(string str, IFormatProvider? provider)
->>>>>>> c2ebeb9a
         {
             return QuantityParser.Default.Parse<ThermalConductivity, ThermalConductivityUnit>(
                 str,
@@ -332,13 +322,8 @@
         /// <example>
         ///     Length.Parse("5.5 m", new CultureInfo("en-US"));
         /// </example>
-<<<<<<< HEAD
         /// <param name="provider">Format to use when parsing number and unit. Defaults to <see cref="CultureInfo.CurrentCulture" /> if null.</param>
-        public static bool TryParse([CanBeNull] string str, [CanBeNull] IFormatProvider provider, out ThermalConductivity result)
-=======
-        /// <param name="provider">Format to use when parsing number and unit. Defaults to <see cref="CultureInfo.CurrentUICulture" /> if null.</param>
         public static bool TryParse(string? str, IFormatProvider? provider, out ThermalConductivity result)
->>>>>>> c2ebeb9a
         {
             return QuantityParser.Default.TryParse<ThermalConductivity, ThermalConductivityUnit>(
                 str,
@@ -391,13 +376,8 @@
         /// <example>
         ///     Length.TryParseUnit("m", new CultureInfo("en-US"));
         /// </example>
-<<<<<<< HEAD
         /// <param name="provider">Format to use when parsing number and unit. Defaults to <see cref="CultureInfo.CurrentCulture" /> if null.</param>
-        public static bool TryParseUnit(string str, IFormatProvider provider, out ThermalConductivityUnit unit)
-=======
-        /// <param name="provider">Format to use when parsing number and unit. Defaults to <see cref="CultureInfo.CurrentUICulture" /> if null.</param>
         public static bool TryParseUnit(string str, IFormatProvider? provider, out ThermalConductivityUnit unit)
->>>>>>> c2ebeb9a
         {
             return UnitParser.Default.TryParse<ThermalConductivityUnit>(str, provider, out unit);
         }
@@ -726,13 +706,8 @@
         ///     Gets the default string representation of value and unit using the given format provider.
         /// </summary>
         /// <returns>String representation.</returns>
-<<<<<<< HEAD
         /// <param name="provider">Format to use for localization and number formatting. Defaults to <see cref="CultureInfo.CurrentCulture" /> if null.</param>
-        public string ToString([CanBeNull] IFormatProvider provider)
-=======
-        /// <param name="provider">Format to use for localization and number formatting. Defaults to <see cref="CultureInfo.CurrentUICulture" /> if null.</param>
         public string ToString(IFormatProvider? provider)
->>>>>>> c2ebeb9a
         {
             return ToString("g", provider);
         }
@@ -787,11 +762,7 @@
         /// Gets the string representation of this instance in the specified format string using the specified format provider, or <see cref="CultureInfo.CurrentCulture" /> if null.
         /// </summary>
         /// <param name="format">The format string.</param>
-<<<<<<< HEAD
-        /// <param name="formatProvider">Format to use for localization and number formatting. Defaults to <see cref="CultureInfo.CurrentCulture" /> if null.</param>
-=======
-        /// <param name="provider">Format to use for localization and number formatting. Defaults to <see cref="CultureInfo.CurrentUICulture" /> if null.</param>
->>>>>>> c2ebeb9a
+        /// <param name="provider">Format to use for localization and number formatting. Defaults to <see cref="CultureInfo.CurrentCulture" /> if null.</param>
         /// <returns>The string representation.</returns>
         public string ToString(string format, IFormatProvider? provider)
         {
