--- conflicted
+++ resolved
@@ -198,7 +198,6 @@
             return source.Select(selector).Average(unitType);
         }
 
-<<<<<<< HEAD
         /// <summary>Returns <paramref name="value" /> clamped to the inclusive range of <paramref name="min" /> and <paramref name="max" />.</summary>
         /// <param name="value">The value to be clamped.</param>
         /// <param name="min">The lower bound of the result.</param>
@@ -222,22 +221,24 @@
             var minValue = (TQuantity)min.ToUnit(value.Unit);
             var maxValue = (TQuantity)max.ToUnit(value.Unit);
             
-            if (minValue.CompareTo(maxValue) == 1)
+            if (minValue.CompareTo(maxValue) >= 1)
             {
                 throw new ArgumentException($"min ({min}) cannot be greater than max ({max})");
             }
 
-            if (minValue.CompareTo(value) == 1)
+            if (value.CompareTo(minValue) < 0)
             {
                 return minValue;
             }
-            else if (value.CompareTo(maxValue) == 1)
+
+            if (value.CompareTo(maxValue) > 0)
             {
                 return maxValue;
             }
 
             return value;
-=======
+        }
+
         /// <summary>
         /// Explicitly create a <see cref="QuantityValue"/> instance from a double
         /// </summary>
@@ -256,7 +257,6 @@
         public static QuantityValue ToQuantityValue(this decimal value)
         {
             return value; // Implicit cast
->>>>>>> afe8ef28
         }
     }
 }