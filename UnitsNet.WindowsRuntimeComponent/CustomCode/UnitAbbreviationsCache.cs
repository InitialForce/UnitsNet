--- conflicted
+++ resolved
@@ -46,23 +46,10 @@
 
         private void LoadGeneratedAbbreviations()
         {
-<<<<<<< HEAD
-            foreach(var localizationInfo in GetGeneratedLocalizationInfo())
-            {
-                // Assuming TUnitType is an enum, this conversion is safe. Seems not possible to enforce this today.
-                // Src: http://stackoverflow.com/questions/908543/how-to-convert-from-system-enum-to-base-integer
-                // http://stackoverflow.com/questions/79126/create-generic-method-constraining-t-to-an-enum
-                var unitType = localizationInfo.UnitValue.GetType();
-                var unitValue = Convert.ToInt32(localizationInfo.UnitValue);
-                var culture = new CultureInfo(localizationInfo.CultureName);
-
-                PerformAbbreviationMapping(unitType, unitValue, culture, false, localizationInfo.AllowAbbreviationLookup, localizationInfo.UnitAbbreviations);
-=======
             foreach(var quantity in Quantity.GetQuantityTypes())
             {
                 var mapGeneratedLocalizationsMethod = quantity.GetMethod(nameof(Length.MapGeneratedLocalizations), BindingFlags.NonPublic | BindingFlags.Static);
                 mapGeneratedLocalizationsMethod?.Invoke(null, new object[]{this});
->>>>>>> 947a32a5
             }
         }
 
@@ -77,17 +64,13 @@
         /// <typeparam name="TUnitType">The type of unit enum.</typeparam>
         internal void MapUnitToAbbreviation<TUnitType>(TUnitType unit, IFormatProvider formatProvider, params string[] abbreviations) where TUnitType : Enum
         {
-<<<<<<< HEAD
-            PerformAbbreviationMapping(unitType, unitValue, formatProvider, false, true, abbreviations);
-=======
             // Assuming TUnitType is an enum, this conversion is safe. Seems not possible to enforce this today.
             // Src: http://stackoverflow.com/questions/908543/how-to-convert-from-system-enum-to-base-integer
             // http://stackoverflow.com/questions/79126/create-generic-method-constraining-t-to-an-enum
             var unitValue = Convert.ToInt32(unit);
             var unitType = typeof(TUnitType);
 
-            PerformAbbreviationMapping(unitType, unitValue, formatProvider, false, abbreviations);
->>>>>>> 947a32a5
+            PerformAbbreviationMapping(unitType, unitValue, formatProvider, false, true, abbreviations);
         }
 
         private void PerformAbbreviationMapping(Type unitType, int unitValue, IFormatProvider formatProvider, bool setAsDefault, bool allowAbbreviationLookup, [NotNull] params string[] abbreviations)
