<?xml version="1.0" encoding="utf-8"?>
<Project ToolsVersion="15.0" DefaultTargets="Build" xmlns="http://schemas.microsoft.com/developer/msbuild/2003">
  <PropertyGroup Label="Globals">
    <NanoFrameworkProjectSystemPath>$(MSBuildToolsPath)..\..\..\nanoFramework\v1.0\</NanoFrameworkProjectSystemPath>
  </PropertyGroup>
  <Import Project="$(NanoFrameworkProjectSystemPath)NFProjectSystem.Default.props" Condition="Exists('$(NanoFrameworkProjectSystemPath)NFProjectSystem.Default.props')" />
  <PropertyGroup>
    <Configuration Condition=" '$(Configuration)' == '' ">Debug</Configuration>
    <Platform Condition=" '$(Platform)' == '' ">AnyCPU</Platform>
    <ProjectTypeGuids>{11A8DD76-328B-46DF-9F39-F559912D0360};{FAE04EC0-301F-11D3-BF4B-00C04F79EFBC}</ProjectTypeGuids>
    <ProjectGuid>{f907841f-b1ee-9b12-580e-cfe2324bed03}</ProjectGuid>
    <OutputType>Library</OutputType>
    <AppDesignerFolder>Properties</AppDesignerFolder>
    <FileAlignment>512</FileAlignment>
    <RootNamespace>UnitsNet</RootNamespace>
    <AssemblyName>UnitsNet.Pressure</AssemblyName>
    <TargetFrameworkVersion>v1.0</TargetFrameworkVersion>
    <DocumentationFile>bin\$(Configuration)\$(AssemblyName).xml</DocumentationFile>
  </PropertyGroup>
  <Import Project="$(NanoFrameworkProjectSystemPath)NFProjectSystem.props" Condition="Exists('$(NanoFrameworkProjectSystemPath)NFProjectSystem.props')" />
  <ItemGroup>
    <Compile Include="..\Quantities\Pressure.g.cs" />
    <Compile Include="..\Units\PressureUnit.g.cs" />
    <Compile Include="..\Properties\AssemblyInfo.cs" />
  </ItemGroup>
  <ItemGroup>
    <Reference Include="mscorlib, Version=1.10.5.0, Culture=neutral, PublicKeyToken=c07d481e9758c731">
      <HintPath>..\packages\nanoFramework.CoreLibrary.1.10.5-preview.18\lib\mscorlib.dll</HintPath>
      <Private>True</Private>
      <SpecificVersion>True</SpecificVersion>
    </Reference>
    <Reference Include="System.Math, Version=1.4.1.0, Culture=neutral, PublicKeyToken=c07d481e9758c731">
<<<<<<< HEAD
      <HintPath>..\packages\nanoFramework.System.Math.1.4.1-preview.10\lib\System.Math.dll</HintPath>
=======
      <HintPath>..\packages\nanoFramework.System.Math.1.4.1-preview.7\lib\System.Math.dll</HintPath>
>>>>>>> d36819b1
      <Private>True</Private>
      <SpecificVersion>True</SpecificVersion>
    </Reference>
  </ItemGroup>
  <ItemGroup>
    <None Include="packages.config" />
  </ItemGroup>
  <Import Project="$(NanoFrameworkProjectSystemPath)NFProjectSystem.CSharp.targets" Condition="Exists('$(NanoFrameworkProjectSystemPath)NFProjectSystem.CSharp.targets')" />
  <ProjectExtensions>
    <ProjectCapabilities>
      <ProjectConfigurationsDeclaredAsItems />
    </ProjectCapabilities>
  </ProjectExtensions>
</Project><|MERGE_RESOLUTION|>--- conflicted
+++ resolved
@@ -30,11 +30,7 @@
       <SpecificVersion>True</SpecificVersion>
     </Reference>
     <Reference Include="System.Math, Version=1.4.1.0, Culture=neutral, PublicKeyToken=c07d481e9758c731">
-<<<<<<< HEAD
-      <HintPath>..\packages\nanoFramework.System.Math.1.4.1-preview.10\lib\System.Math.dll</HintPath>
-=======
       <HintPath>..\packages\nanoFramework.System.Math.1.4.1-preview.7\lib\System.Math.dll</HintPath>
->>>>>>> d36819b1
       <Private>True</Private>
       <SpecificVersion>True</SpecificVersion>
     </Reference>
