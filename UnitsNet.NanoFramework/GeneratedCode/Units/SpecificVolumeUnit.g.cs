//------------------------------------------------------------------------------
// <auto-generated>
//     This code was generated by \generate-code.bat.
//
//     Changes to this file will be lost when the code is regenerated.
//     The build server regenerates the code before each build and a pre-build
//     step will regenerate the code on each local build.
//
//     See https://github.com/angularsen/UnitsNet/wiki/Adding-a-New-Unit for how to add or edit units.
//
//     Add CustomCode\Quantities\MyQuantity.extra.cs files to add code to generated quantities.
//     Add UnitDefinitions\MyQuantity.json and run generate-code.bat to generate new units or quantities.
//
// </auto-generated>
//------------------------------------------------------------------------------

// Licensed under MIT No Attribution, see LICENSE file at the root.
// Copyright 2013 Andreas Gullberg Larsen (andreas.larsen84@gmail.com). Maintained at https://github.com/angularsen/UnitsNet.

// ReSharper disable once CheckNamespace
namespace UnitsNet.Units
{
    // Disable missing XML comment warnings for the generated unit enums.
    #pragma warning disable 1591

    public enum SpecificVolumeUnit
    {
<<<<<<< HEAD
        CubicFootPerPound,
        CubicMeterPerKilogram,
        MillicubicMeterPerKilogram,
=======
        Undefined = 0,
        CubicFootPerPound = 1,
        CubicMeterPerKilogram = 2,
        MillicubicMeterPerKilogram = 3,
>>>>>>> 424090fd
    }

    #pragma warning restore 1591
}<|MERGE_RESOLUTION|>--- conflicted
+++ resolved
@@ -25,16 +25,9 @@
 
     public enum SpecificVolumeUnit
     {
-<<<<<<< HEAD
-        CubicFootPerPound,
-        CubicMeterPerKilogram,
-        MillicubicMeterPerKilogram,
-=======
-        Undefined = 0,
         CubicFootPerPound = 1,
         CubicMeterPerKilogram = 2,
         MillicubicMeterPerKilogram = 3,
->>>>>>> 424090fd
     }
 
     #pragma warning restore 1591
