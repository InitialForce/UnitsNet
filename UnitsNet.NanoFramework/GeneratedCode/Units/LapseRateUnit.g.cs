--- conflicted
+++ resolved
@@ -25,12 +25,7 @@
 
     public enum LapseRateUnit
     {
-<<<<<<< HEAD
-        DegreeCelsiusPerKilometer,
-=======
-        Undefined = 0,
         DegreeCelsiusPerKilometer = 1,
->>>>>>> 424090fd
     }
 
     #pragma warning restore 1591
