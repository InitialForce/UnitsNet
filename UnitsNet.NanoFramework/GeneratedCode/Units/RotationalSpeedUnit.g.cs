--- conflicted
+++ resolved
@@ -25,22 +25,6 @@
 
     public enum RotationalSpeedUnit
     {
-<<<<<<< HEAD
-        CentiradianPerSecond,
-        DeciradianPerSecond,
-        DegreePerMinute,
-        DegreePerSecond,
-        MicrodegreePerSecond,
-        MicroradianPerSecond,
-        MillidegreePerSecond,
-        MilliradianPerSecond,
-        NanodegreePerSecond,
-        NanoradianPerSecond,
-        RadianPerSecond,
-        RevolutionPerMinute,
-        RevolutionPerSecond,
-=======
-        Undefined = 0,
         CentiradianPerSecond = 1,
         DeciradianPerSecond = 2,
         DegreePerMinute = 3,
@@ -54,7 +38,6 @@
         RadianPerSecond = 11,
         RevolutionPerMinute = 12,
         RevolutionPerSecond = 13,
->>>>>>> 424090fd
     }
 
     #pragma warning restore 1591
