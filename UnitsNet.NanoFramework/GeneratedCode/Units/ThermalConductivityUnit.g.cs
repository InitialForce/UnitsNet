//------------------------------------------------------------------------------
// <auto-generated>
//     This code was generated by \generate-code.bat.
//
//     Changes to this file will be lost when the code is regenerated.
//     The build server regenerates the code before each build and a pre-build
//     step will regenerate the code on each local build.
//
//     See https://github.com/angularsen/UnitsNet/wiki/Adding-a-New-Unit for how to add or edit units.
//
//     Add CustomCode\Quantities\MyQuantity.extra.cs files to add code to generated quantities.
//     Add UnitDefinitions\MyQuantity.json and run generate-code.bat to generate new units or quantities.
//
// </auto-generated>
//------------------------------------------------------------------------------

// Licensed under MIT No Attribution, see LICENSE file at the root.
// Copyright 2013 Andreas Gullberg Larsen (andreas.larsen84@gmail.com). Maintained at https://github.com/angularsen/UnitsNet.

// ReSharper disable once CheckNamespace
namespace UnitsNet.Units
{
    // Disable missing XML comment warnings for the generated unit enums.
    #pragma warning disable 1591

    public enum ThermalConductivityUnit
    {
<<<<<<< HEAD
        BtuPerHourFootFahrenheit,
        WattPerMeterKelvin,
=======
        Undefined = 0,
        BtuPerHourFootFahrenheit = 1,
        WattPerMeterKelvin = 2,
>>>>>>> 424090fd
    }

    #pragma warning restore 1591
}<|MERGE_RESOLUTION|>--- conflicted
+++ resolved
@@ -25,14 +25,8 @@
 
     public enum ThermalConductivityUnit
     {
-<<<<<<< HEAD
-        BtuPerHourFootFahrenheit,
-        WattPerMeterKelvin,
-=======
-        Undefined = 0,
         BtuPerHourFootFahrenheit = 1,
         WattPerMeterKelvin = 2,
->>>>>>> 424090fd
     }
 
     #pragma warning restore 1591
