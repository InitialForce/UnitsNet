--- conflicted
+++ resolved
@@ -25,18 +25,6 @@
 
     public enum VolumetricHeatCapacityUnit
     {
-<<<<<<< HEAD
-        BtuPerCubicFootDegreeFahrenheit,
-        CaloriePerCubicCentimeterDegreeCelsius,
-        JoulePerCubicMeterDegreeCelsius,
-        JoulePerCubicMeterKelvin,
-        KilocaloriePerCubicCentimeterDegreeCelsius,
-        KilojoulePerCubicMeterDegreeCelsius,
-        KilojoulePerCubicMeterKelvin,
-        MegajoulePerCubicMeterDegreeCelsius,
-        MegajoulePerCubicMeterKelvin,
-=======
-        Undefined = 0,
         BtuPerCubicFootDegreeFahrenheit = 1,
         CaloriePerCubicCentimeterDegreeCelsius = 2,
         JoulePerCubicMeterDegreeCelsius = 3,
@@ -46,7 +34,6 @@
         KilojoulePerCubicMeterKelvin = 7,
         MegajoulePerCubicMeterDegreeCelsius = 8,
         MegajoulePerCubicMeterKelvin = 9,
->>>>>>> 424090fd
     }
 
     #pragma warning restore 1591
