--- conflicted
+++ resolved
@@ -25,16 +25,6 @@
 
     public enum EntropyUnit
     {
-<<<<<<< HEAD
-        CaloriePerKelvin,
-        JoulePerDegreeCelsius,
-        JoulePerKelvin,
-        KilocaloriePerKelvin,
-        KilojoulePerDegreeCelsius,
-        KilojoulePerKelvin,
-        MegajoulePerKelvin,
-=======
-        Undefined = 0,
         CaloriePerKelvin = 1,
         JoulePerDegreeCelsius = 2,
         JoulePerKelvin = 3,
@@ -42,7 +32,6 @@
         KilojoulePerDegreeCelsius = 5,
         KilojoulePerKelvin = 6,
         MegajoulePerKelvin = 7,
->>>>>>> 424090fd
     }
 
     #pragma warning restore 1591
