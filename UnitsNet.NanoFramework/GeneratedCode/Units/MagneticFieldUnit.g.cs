//------------------------------------------------------------------------------
// <auto-generated>
//     This code was generated by \generate-code.bat.
//
//     Changes to this file will be lost when the code is regenerated.
//     The build server regenerates the code before each build and a pre-build
//     step will regenerate the code on each local build.
//
//     See https://github.com/angularsen/UnitsNet/wiki/Adding-a-New-Unit for how to add or edit units.
//
//     Add CustomCode\Quantities\MyQuantity.extra.cs files to add code to generated quantities.
//     Add UnitDefinitions\MyQuantity.json and run generate-code.bat to generate new units or quantities.
//
// </auto-generated>
//------------------------------------------------------------------------------

// Licensed under MIT No Attribution, see LICENSE file at the root.
// Copyright 2013 Andreas Gullberg Larsen (andreas.larsen84@gmail.com). Maintained at https://github.com/angularsen/UnitsNet.

// ReSharper disable once CheckNamespace
namespace UnitsNet.Units
{
    // Disable missing XML comment warnings for the generated unit enums.
    #pragma warning disable 1591

    public enum MagneticFieldUnit
    {
<<<<<<< HEAD
        Gauss,
        Microtesla,
        Milligauss,
        Millitesla,
        Nanotesla,
        Tesla,
=======
        Undefined = 0,
        Gauss = 1,
        Microtesla = 2,
        Milligauss = 3,
        Millitesla = 4,
        Nanotesla = 5,
        Tesla = 6,
>>>>>>> 424090fd
    }

    #pragma warning restore 1591
}<|MERGE_RESOLUTION|>--- conflicted
+++ resolved
@@ -25,22 +25,12 @@
 
     public enum MagneticFieldUnit
     {
-<<<<<<< HEAD
-        Gauss,
-        Microtesla,
-        Milligauss,
-        Millitesla,
-        Nanotesla,
-        Tesla,
-=======
-        Undefined = 0,
         Gauss = 1,
         Microtesla = 2,
         Milligauss = 3,
         Millitesla = 4,
         Nanotesla = 5,
         Tesla = 6,
->>>>>>> 424090fd
     }
 
     #pragma warning restore 1591
