--- conflicted
+++ resolved
@@ -2,11 +2,7 @@
 <package xmlns="http://schemas.microsoft.com/packaging/2012/06/nuspec.xsd">
   <metadata>
     <id>UnitsNet.nanoFramework.Irradiation</id>
-<<<<<<< HEAD
-    <version>4.95.0</version>
-=======
     <version>4.97.1</version>
->>>>>>> d36819b1
     <title>Units.NET Irradiation - nanoFramework</title>
     <authors>Andreas Gullberg Larsen,nanoFramework project contributors</authors>
     <owners>UnitsNet</owners>
