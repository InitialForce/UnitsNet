﻿// Licensed under MIT No Attribution, see LICENSE file at the root.
// Copyright 2013 Andreas Gullberg Larsen (andreas.larsen84@gmail.com). Maintained at https://github.com/angularsen/UnitsNet.

using System;
using System.Globalization;
using UnitsNet.Units;
using Xunit;

namespace UnitsNet.Tests
{
    [Collection(nameof(UnitAbbreviationsCacheFixture))]
    public partial class QuantityTests
    {
        public class ToStringTests
        {
            [Fact]
            public void CreatedByDefaultCtor_ReturnsValueInBaseUnit()
            {
                // double types
                Assert.Equal("0 kg", new Mass().ToString());

                // decimal types
                Assert.Equal("0 b", new Information().ToString());

                // logarithmic types
                Assert.Equal("0 dB", new Level().ToString());
            }

            [Fact]
            public void CreatedByCtorWithValue_ReturnsValueInBaseUnit()
            {
#pragma warning disable 618
                // double types
                Assert.Equal("5 kg", new Mass(5L, MassUnit.Kilogram).ToString());
                Assert.Equal("5 kg", new Mass(5d, MassUnit.Kilogram).ToString());

                // decimal types
                Assert.Equal("5 b", new Information(5L, InformationUnit.Bit).ToString());
                Assert.Equal("5 b", new Information(5m, InformationUnit.Bit).ToString());

                // logarithmic types
                Assert.Equal("5 dB", new Level(5L, LevelUnit.Decibel).ToString());
                Assert.Equal("5 dB", new Level(5d, LevelUnit.Decibel).ToString());
#pragma warning restore 618
            }

            [Fact]
            public void CreatedByCtorWithValueAndUnit_ReturnsValueAndUnit()
            {
#pragma warning disable 618
                // double types
                Assert.Equal("5 hg", new Mass(5, MassUnit.Hectogram).ToString());

                // decimal types
                Assert.Equal("8 B", new Information(8, InformationUnit.Byte).ToString());

                // logarithmic types
                Assert.Equal("5 Np", new Level(5, LevelUnit.Neper).ToString());
#pragma warning restore 618
            }

            [Fact]
            public void ReturnsTheOriginalValueAndUnit()
            {
                var oldCulture = CultureInfo.CurrentUICulture;
                try
                {
                    CultureInfo.CurrentUICulture = CultureInfo.InvariantCulture;
                    Assert.Equal("5 kg", Mass.FromKilograms(5).ToString());
                    Assert.Equal("5,000 g", Mass.FromGrams(5000).ToString());
                    Assert.Equal("1e-04 long tn", Mass.FromLongTons(1e-4).ToString());
                    Assert.Equal("3.46e-04 dN/m", ForcePerLength.FromDecinewtonsPerMeter(0.00034567).ToString());
                    Assert.Equal("0.0069 dB", Level.FromDecibels(0.0069).ToString());
                    Assert.Equal("0.011 kWh/kg", SpecificEnergy.FromKilowattHoursPerKilogram(0.011).ToString());
                    //                Assert.Equal("0.1 MJ/kg·C", SpecificEntropy.FromMegajoulesPerKilogramDegreeCelsius(0.1).ToString());
                    Assert.Equal("0.1 MJ/kg.C", SpecificEntropy.FromMegajoulesPerKilogramDegreeCelsius(0.1).ToString());
                    Assert.Equal("5 cm", Length.FromCentimeters(5).ToString());
                }
                finally
                {
                    CultureInfo.CurrentUICulture = oldCulture;
                }
            }

            [Fact]
            public void ConvertsToTheGivenUnit()
            {
                var oldCulture = CultureInfo.CurrentUICulture;
                try
                {
                    CultureInfo.CurrentUICulture = CultureInfo.InvariantCulture;
                    Assert.Equal("5,000 g", Mass.FromKilograms(5).ToUnit(MassUnit.Gram).ToString());
                    Assert.Equal("5 kg", Mass.FromGrams(5000).ToUnit(MassUnit.Kilogram).ToString());
                    Assert.Equal("0.05 m", Length.FromCentimeters(5).ToUnit(LengthUnit.Meter).ToString());
                    Assert.Equal("1.97 in", Length.FromCentimeters(5).ToUnit(LengthUnit.Inch).ToString());
                }
                finally
                {
                    CultureInfo.CurrentUICulture = oldCulture;
                }
            }

            [Fact]
            public void FormatsNumberUsingGivenCulture()
            {
                var oldCulture = CultureInfo.CurrentUICulture;
                try
                {
<<<<<<< HEAD
                    GlobalConfiguration.DefaultCulture = CultureInfo.InvariantCulture;
                    Assert.Equal("0.05 m", Length.FromCentimeters(5).ToUnit(LengthUnit.Meter).ToString((IFormatProvider)null));
=======
                    CultureInfo.CurrentUICulture = CultureInfo.InvariantCulture;
                    Assert.Equal("0.05 m", Length.FromCentimeters(5).ToUnit(LengthUnit.Meter).ToString(null));
>>>>>>> c4cab69e
                    Assert.Equal("0.05 m", Length.FromCentimeters(5).ToUnit(LengthUnit.Meter).ToString(CultureInfo.InvariantCulture));
                    Assert.Equal("0,05 m", Length.FromCentimeters(5).ToUnit(LengthUnit.Meter).ToString(new CultureInfo("nb-NO")));
                }
                finally
                {
                    CultureInfo.CurrentUICulture = oldCulture;
                }
            }

            [Fact]
            public void FormatsNumberUsingGivenDigitsAfterRadix()
            {
                var oldCulture = CultureInfo.CurrentUICulture;
                try
                {
<<<<<<< HEAD
                    GlobalConfiguration.DefaultCulture = CultureInfo.InvariantCulture;
                    Assert.Equal("0.05 m", Length.FromCentimeters(5).ToUnit(LengthUnit.Meter).ToString("s4"));
                    Assert.Equal("1.97 in", Length.FromCentimeters(5).ToUnit(LengthUnit.Inch).ToString("s2"));
                    Assert.Equal("1.9685 in", Length.FromCentimeters(5).ToUnit(LengthUnit.Inch).ToString("s4"));
=======
                    CultureInfo.CurrentUICulture = CultureInfo.InvariantCulture;
                    Assert.Equal("0.05 m", Length.FromCentimeters(5).ToUnit(LengthUnit.Meter).ToString(null, 4));
                    Assert.Equal("1.97 in", Length.FromCentimeters(5).ToUnit(LengthUnit.Inch).ToString(null, 2));
                    Assert.Equal("1.9685 in", Length.FromCentimeters(5).ToUnit(LengthUnit.Inch).ToString(null, 4));
>>>>>>> c4cab69e
                }
                finally
                {
                    CultureInfo.CurrentUICulture = oldCulture;
                }
            }
        }
    }
}<|MERGE_RESOLUTION|>--- conflicted
+++ resolved
@@ -106,13 +106,8 @@
                 var oldCulture = CultureInfo.CurrentUICulture;
                 try
                 {
-<<<<<<< HEAD
-                    GlobalConfiguration.DefaultCulture = CultureInfo.InvariantCulture;
+                    CultureInfo.CurrentUICulture = CultureInfo.InvariantCulture;
                     Assert.Equal("0.05 m", Length.FromCentimeters(5).ToUnit(LengthUnit.Meter).ToString((IFormatProvider)null));
-=======
-                    CultureInfo.CurrentUICulture = CultureInfo.InvariantCulture;
-                    Assert.Equal("0.05 m", Length.FromCentimeters(5).ToUnit(LengthUnit.Meter).ToString(null));
->>>>>>> c4cab69e
                     Assert.Equal("0.05 m", Length.FromCentimeters(5).ToUnit(LengthUnit.Meter).ToString(CultureInfo.InvariantCulture));
                     Assert.Equal("0,05 m", Length.FromCentimeters(5).ToUnit(LengthUnit.Meter).ToString(new CultureInfo("nb-NO")));
                 }
@@ -128,17 +123,10 @@
                 var oldCulture = CultureInfo.CurrentUICulture;
                 try
                 {
-<<<<<<< HEAD
-                    GlobalConfiguration.DefaultCulture = CultureInfo.InvariantCulture;
+                    CultureInfo.CurrentUICulture = CultureInfo.InvariantCulture;
                     Assert.Equal("0.05 m", Length.FromCentimeters(5).ToUnit(LengthUnit.Meter).ToString("s4"));
                     Assert.Equal("1.97 in", Length.FromCentimeters(5).ToUnit(LengthUnit.Inch).ToString("s2"));
                     Assert.Equal("1.9685 in", Length.FromCentimeters(5).ToUnit(LengthUnit.Inch).ToString("s4"));
-=======
-                    CultureInfo.CurrentUICulture = CultureInfo.InvariantCulture;
-                    Assert.Equal("0.05 m", Length.FromCentimeters(5).ToUnit(LengthUnit.Meter).ToString(null, 4));
-                    Assert.Equal("1.97 in", Length.FromCentimeters(5).ToUnit(LengthUnit.Inch).ToString(null, 2));
-                    Assert.Equal("1.9685 in", Length.FromCentimeters(5).ToUnit(LengthUnit.Inch).ToString(null, 4));
->>>>>>> c4cab69e
                 }
                 finally
                 {
