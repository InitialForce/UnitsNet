--- conflicted
+++ resolved
@@ -118,11 +118,7 @@
             Assert.Equal(ElectricCurrentDensity.Zero, quantityInfo.Zero);
             Assert.Equal("ElectricCurrentDensity", quantityInfo.Name);
 
-<<<<<<< HEAD
-            var units = EnumUtils.GetEnumValues<ElectricCurrentDensityUnit>().ToArray();
-=======
-            var units = EnumUtils.GetEnumValues<ElectricCurrentDensityUnit>().Except(new[] {ElectricCurrentDensityUnit.Undefined}).OrderBy(x => x.ToString()).ToArray();
->>>>>>> 7519a215
+            var units = EnumUtils.GetEnumValues<ElectricCurrentDensityUnit>().OrderBy(x => x.ToString()).ToArray();
             var unitNames = units.Select(x => x.ToString());
         }
 
