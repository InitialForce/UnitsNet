﻿<Project Sdk="Microsoft.NET.Sdk">

  <PropertyGroup>
<<<<<<< HEAD
    <TargetFrameworks>net7.0;net48</TargetFrameworks>
    <RootNamespace>UnitsNet.Tests</RootNamespace>
=======
    <TargetFrameworks>net6.0;net48</TargetFrameworks>
>>>>>>> d53ea959
    <LangVersion>latest</LangVersion>
    <IsTestProject>true</IsTestProject>
    <NoWarn>CS0618</NoWarn>
    <Nullable>enable</Nullable>
  </PropertyGroup>

  <!-- Strong name signing -->
  <PropertyGroup>
    <AssemblyOriginatorKeyFile>../UnitsNet.snk</AssemblyOriginatorKeyFile>
    <DelaySign>false</DelaySign>
    <SignAssembly>true</SignAssembly>
    <AssemblyName>UnitsNet.Tests</AssemblyName>
    <AutoGenerateBindingRedirects>true</AutoGenerateBindingRedirects>
  </PropertyGroup>

  <ItemGroup>
    <Compile Remove="obj\**" />
    <EmbeddedResource Remove="obj\**" />
    <None Remove="obj\**" />
  </ItemGroup>

  <ItemGroup>
    <PackageReference Include="JetBrains.Annotations" Version="2022.1.0" />
    <PackageReference Include="Microsoft.NET.Test.Sdk" Version="17.2.0" />
    <PackageReference Include="xunit" Version="2.4.1" />
    <PackageReference Include="xunit.runner.visualstudio" Version="2.4.5">
      <PrivateAssets>all</PrivateAssets>
      <IncludeAssets>runtime; build; native; contentfiles; analyzers; buildtransitive</IncludeAssets>
    </PackageReference>
    <DotNetCliToolReference Include="dotnet-xunit" Version="2.3.1" />
  </ItemGroup>

  <ItemGroup>
    <ProjectReference Include="..\UnitsNet\UnitsNet.csproj" />
  </ItemGroup>

</Project><|MERGE_RESOLUTION|>--- conflicted
+++ resolved
@@ -1,12 +1,7 @@
 ﻿<Project Sdk="Microsoft.NET.Sdk">
 
   <PropertyGroup>
-<<<<<<< HEAD
     <TargetFrameworks>net7.0;net48</TargetFrameworks>
-    <RootNamespace>UnitsNet.Tests</RootNamespace>
-=======
-    <TargetFrameworks>net6.0;net48</TargetFrameworks>
->>>>>>> d53ea959
     <LangVersion>latest</LangVersion>
     <IsTestProject>true</IsTestProject>
     <NoWarn>CS0618</NoWarn>
