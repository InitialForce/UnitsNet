--- conflicted
+++ resolved
@@ -17,42 +17,5 @@
 
             Assert.NotEqual(length.GetHashCode(), area.GetHashCode());
         }
-<<<<<<< HEAD
-
-        [Fact]
-        public void Length_QuantityInfo_ReturnsQuantityInfoAboutLength()
-        {
-            var length = new Length<double>(1, LengthUnit.Centimeter);
-
-            QuantityInfo<LengthUnit> quantityInfo = length.QuantityInfo;
-
-            AssertQuantityInfoRepresentsLength(quantityInfo);
-        }
-
-        [Fact]
-        public void Length_Info_ReturnsQuantityInfoAboutLength()
-        {
-            QuantityInfo<LengthUnit> quantityInfo = Length<double>.Info;
-
-            AssertQuantityInfoRepresentsLength(quantityInfo);
-        }
-
-        private static void AssertQuantityInfoRepresentsLength(QuantityInfo<LengthUnit> quantityInfo)
-        {
-            Assert.Equal(Length<double>.Zero, quantityInfo.Zero);
-            Assert.Equal("Length", quantityInfo.Name);
-            Assert.Equal(QuantityType.Length, quantityInfo.QuantityType);
-
-            var lengthUnits = EnumUtils.GetEnumValues<LengthUnit>().Except(new[] {LengthUnit.Undefined}).ToArray();
-            var lengthUnitNames = lengthUnits.Select(x => x.ToString());
-
-            // Obsolete members
-#pragma warning disable 618
-            Assert.Equal(lengthUnits, quantityInfo.Units);
-            Assert.Equal(lengthUnitNames, quantityInfo.UnitNames);
-#pragma warning restore 618
-        }
-=======
->>>>>>> 6e7ae0e5
     }
 }