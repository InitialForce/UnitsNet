using System;
using System.Collections.Generic;
using System.Diagnostics;
using System.IO;
using System.Linq;
using System.Text.RegularExpressions;
using CodeGen.Generators.NanoFrameworkGen;
using CodeGen.Helpers;
using CodeGen.JsonTypes;
using NuGet.Common;
using Serilog;
using ILogger = NuGet.Common.ILogger;

namespace CodeGen.Generators
{
    /// <summary>
    /// Code generator for nanoFramework
    /// Will generate 1 nanoFramework project per unit, a common property folder and a common package file
    /// </summary>
    internal static class NanoFrameworkGenerator
    {
        private const int AlignPad = 35;

        internal static string MscorlibVersion = "1.10.5.0";
        internal static string MscorlibNuGetVersion = "1.10.5-preview.18";
        internal static string MathVersion = "1.4.1.0";
        internal static string MathNuGetVersion = "1.4.1-preview.7";

        /// <summary>
        /// These projects require inclusion of Math NuGet package.
        /// </summary>
        internal static readonly List<string> ProjectsRequiringMath = new()
        {
            "Angle",
            "Frequency",
            "Pressure",
            "Turbidity",
            "WarpingMomentOfInertia"
        };

        /// <summary>
        /// Create the root folder NanoFramework
        /// Create all the quantities unit and quantities file
        /// Create all individual nanoFramework projects
        /// Create common package file
        /// Create common properties file
        /// </summary>
        /// <param name="rootDir">The root directory</param>
        /// <param name="quantities">The quantities to create</param>
        public static void Generate(string rootDir, Quantity[] quantities)
        {
            // get latest version of .NET nanoFramework mscorlib
            ILogger logger = NullLogger.Instance;

            logger.LogInformation($"Referencing nanoFramework.CoreLibrary {MscorlibNuGetVersion}");
            logger.LogInformation($"Referencing nanoFramework.System.Math {MathNuGetVersion}");

            var outputDir = Path.Combine(rootDir, "UnitsNet.NanoFramework", "GeneratedCode");
            var outputQuantities = Path.Combine(outputDir, "Quantities");
            var outputUnits = Path.Combine(outputDir, "Units");
            var outputProperties = Path.Combine(outputDir, "Properties");
            // Ensure output directories exist

            Directory.CreateDirectory(outputQuantities);
            Directory.CreateDirectory(outputUnits);
            Directory.CreateDirectory(outputProperties);

            var lengthNuspecFile = Path.Combine(outputDir, "Length", "UnitsNet.NanoFramework.Length.nuspec");
            var projectVersion = ParseVersion(File.ReadAllText(lengthNuspecFile),
                new Regex(@"<version>(?<version>[\d\.]+)</version>", RegexOptions.IgnoreCase),
                "projectVersion");

            int numberQuantity = 0;
            foreach (var quantity in quantities)
            {
                var projectPath = Path.Combine(outputDir, quantity.Name);
                Directory.CreateDirectory(projectPath);

                GeneratePackageConfig(
                    projectPath,
                    quantity.Name,
                    MscorlibNuGetVersion,
                    MathNuGetVersion);

                GenerateNuspec(
                    projectPath,
                    quantity,
                    MscorlibNuGetVersion,
                    MathNuGetVersion);

                GenerateUnitType(quantity, Path.Combine(outputUnits, $"{quantity.Name}Unit.g.cs"));
                GenerateQuantity(quantity, Path.Combine(outputQuantities, $"{quantity.Name}.g.cs"));
                GenerateProject(quantity, Path.Combine(projectPath, $"{quantity.Name}.nfproj"));

                // Convert decimal based units to floats; decimals are not supported by nanoFramework
                if (quantity.BaseType == "decimal")
                {
                    var replacements = new Dictionary<string, string>
                    {
                        //{ "(\\)sdecimal(\\s)", "$1float$2" }
                        { "(\\d)m", "$1d" },
                        { "(\\d)M", "$1d" },
                        { " decimal ", " double " },
                        { "(decimal ", "(double " }
                    };
                    new FileInfo($"{outputDir}\\Units\\{quantity.Name}Unit.g.cs").EditFile(replacements);
                    new FileInfo($"{outputDir}\\Quantities\\{quantity.Name}.g.cs").EditFile(replacements);
                }

                Log.Information("✅ {Quantity} (nanoFramework)", quantity.Name);
                numberQuantity++;
            }
            Log.Information("");

            GenerateProperties(Path.Combine(outputProperties, "AssemblyInfo.cs"), projectVersion);
            GenerateSolution(quantities, outputDir);

            var unitCount = quantities.SelectMany(q => q.Units).Count();
            Log.Information("");
            Log.Information("Total of {UnitCount} units and {QuantityCount} quantities (nanoFramework)", unitCount, quantities.Length);
            Log.Information("");
        }

        /// <summary>
        /// Updates existing nanoFramework projects and nuspecs with the latest versions.
        /// </summary>
        /// <param name="rootDir">The root directory</param>
        /// <param name="quantities">The quantities to update nuspecs</param>
        public static void UpdateNanoFrameworkDependencies(
            string rootDir,
            Quantity[] quantities)
        {
            // working path
            string path = Path.Combine(rootDir, "UnitsNet.NanoFramework\\GeneratedCode");

            Log.Information("");
            Log.Information("Updating .NET nanoFramework references using nuget CLI");

            // run nuget CLI
            var nugetCLI = new System.Diagnostics.Process
            {
                StartInfo = new ProcessStartInfo
                {
<<<<<<< HEAD
                    FileName = "nuget.exe",
=======
                    FileName = "Tools/nuget.exe",
>>>>>>> 14ec19ef
                    Arguments = $"update {path}\\UnitsNet.nanoFramework.sln -PreRelease",
                    UseShellExecute = false,
                    CreateNoWindow = true
                }
            };

            nugetCLI.Start();

            // start nuget CLI and wait for exit
            if (!nugetCLI.Start())
            {
                Log.Information("");
                Log.Information("Failed to start nuget CLI to update .NET nanoFramework projects");
                Log.Information("");
            }
            else
            {
                // wait for exit, within 2 minutes
                if (!nugetCLI.WaitForExit((int)TimeSpan.FromMinutes(2).TotalMilliseconds))
                {
                    Log.Information("");
                    Log.Information("Failed to complete execution of nuget CLI to update .NET nanoFramework projects");
                    Log.Information("");
                }
                else
                {
                    if (nugetCLI.ExitCode == 0)
                    {
                        Log.Information("Done!");
                        Log.Information("");

                        Log.Information("Updating .NET nanoFramework nuspec files");
                        Log.Information("");

                        int numberQuantity = 0;

                        foreach (var quantity in quantities)
                        {
                            var projectPath = Path.Combine(path, quantity.Name);

                            // read packages.config content
                            var packagesConfig = Path.Combine(projectPath, "packages.config");

                            var mscorlibVersion = ParseVersion(File.ReadAllText(packagesConfig),
                                new Regex("CoreLibrary\\\" version=\\\"(?<version>.+)\\\" targetFramework", RegexOptions.IgnoreCase),
                                "projectVersion");

                            // don't throw on failure because not all packages have System.Math
                            var mathVersion = ParseVersion(File.ReadAllText(packagesConfig),
                                new Regex("Math\\\" version=\\\"(?<version>.+)\\\" targetFramework", RegexOptions.IgnoreCase),
                                "projectVersion",
                                false);

                            // update nuspec
                            GenerateNuspec(
                                projectPath,
                                quantity,
                                mscorlibVersion,
                                mathVersion);

                            Log.Information("✅ {Quantity} (nanoFramework)", quantity.Name);
                            numberQuantity++;
                        }
                    }
                    else
                    {
                        Log.Information("");
                        Log.Information($"nuget CLI executed with {nugetCLI.ExitCode} exit code");
                    }
                }
            }

            Log.Information("");
        }

        /// <summary>
        /// Update NanoFrameworkGenerator source file with new assembly and NuGet packages versions.
        /// </summary>
        /// <param name="rootDir">The repository root directory.</param>
        public static void UpdateNanoFrameworkGenerator(string rootDir)
        {
            // Angle has both mscorlib and System.Math dependency
            string generatedCodePath = Path.Combine(rootDir, "UnitsNet.NanoFramework\\GeneratedCode");
            var angleProjectFile = Path.Combine(generatedCodePath, "Angle", "Angle.nfproj");
            var projectFileContent = File.ReadAllText(angleProjectFile);

            // save current versions
            string prevMscorlibVersion = MscorlibVersion;
            string prevMscorlibNuGetVersion = MscorlibNuGetVersion;
            string prevMathVersion = MathVersion;
            string prevMathNuGetVersion = MathNuGetVersion;

            // <Reference Include="mscorlib, Version=1.10.5.0, Culture=neutral, PublicKeyToken=c07d481e9758c731">
            MscorlibVersion = ParseVersion(projectFileContent,
                    new Regex(@"<Reference Include=""mscorlib,\s*Version=(?<version>[\d\.]+),.*"">", RegexOptions.IgnoreCase),
                    nameof(MscorlibVersion));

            // <HintPath>..\packages\nanoFramework.CoreLibrary.1.10.5-preview.18\lib\mscorlib.dll</HintPath>
            MscorlibNuGetVersion = ParseVersion(projectFileContent,
                new Regex(@"<HintPath>.*[\\\/]nanoFramework\.CoreLibrary\.(?<version>.*?)[\\\/]lib[\\\/]mscorlib.dll<", RegexOptions.IgnoreCase),
                nameof(MscorlibNuGetVersion));

            // <Reference Include="System.Math, Version=1.4.1.0, Culture=neutral, PublicKeyToken=c07d481e9758c731">
            MathVersion = ParseVersion(projectFileContent,
                new Regex(@"<Reference Include=""System.Math,\s*Version=(?<version>[\d\.]+),.*"">", RegexOptions.IgnoreCase),
                nameof(MathVersion));

            //   <HintPath>..\packages\nanoFramework.System.Math.1.4.1-preview.7\lib\System.Math.dll</HintPath>
            MathNuGetVersion = ParseVersion(projectFileContent,
                new Regex(@"<HintPath>.*[\\\/]nanoFramework\.System\.Math\.(?<version>.*?)[\\\/]lib[\\\/]System.Math.dll<", RegexOptions.IgnoreCase),
                nameof(MathNuGetVersion));

            // re-write NanoFrameworkGenerator.cs
            var nanoFrameworkGeneratorFilePath = Path.Combine(rootDir, "CodeGen", "Generators", "NanoFrameworkGenerator.cs");

            var nanoFrameworkGeneratorFileContent = File.ReadAllText(nanoFrameworkGeneratorFilePath);

            // replace content of version static properties
            nanoFrameworkGeneratorFileContent = nanoFrameworkGeneratorFileContent.Replace($"MscorlibVersion = \"{prevMscorlibVersion}\";", $"MscorlibVersion = \"{MscorlibVersion}\";");
            nanoFrameworkGeneratorFileContent = nanoFrameworkGeneratorFileContent.Replace($"MscorlibNuGetVersion = \"{prevMscorlibNuGetVersion}\";", $"MscorlibNuGetVersion = \"{MscorlibNuGetVersion}\";");
            nanoFrameworkGeneratorFileContent = nanoFrameworkGeneratorFileContent.Replace($"MathVersion = \"{prevMathVersion}\";", $"MathVersion = \"{MathVersion}\";");
            nanoFrameworkGeneratorFileContent = nanoFrameworkGeneratorFileContent.Replace($"MathNuGetVersion = \"{prevMathNuGetVersion}\";", $"MathNuGetVersion = \"{MathNuGetVersion}\";");

            // save updated NanoFrameworkGenerator.cs
            File.WriteAllText(nanoFrameworkGeneratorFilePath, nanoFrameworkGeneratorFileContent);
        }

        private static string ParseVersion(
            string projectFileContent,
            Regex versionRegex,
            string descriptiveName,
            bool throwOnFailure = true)
        {
            var match = versionRegex.Match(projectFileContent);

            if (!match.Success && throwOnFailure)
            {
                throw new InvalidOperationException($"Unable to parse version {descriptiveName} from project file.");
            }

            return match.Groups["version"].Value;
        }

        private static void GeneratePackageConfig(
            string projectPath,
            string quantityName,
            string mscorlibNuGetVersion,
            string mathNuGetVersion)
        {
            string filePath = Path.Combine(projectPath, "packages.config");

            var content = GeneratePackageConfigFile(quantityName, mscorlibNuGetVersion, mathNuGetVersion);

            File.WriteAllText(filePath, content);
        }

        private static void GenerateNuspec(
            string projectPath,
            Quantity quantity,
            string mscorlibNuGetVersion,
            string mathNuGetVersion)
        {
            string filePath = Path.Combine(projectPath, $"UnitsNet.NanoFramework.{quantity.Name}.nuspec");

            var content = new NuspecGenerator(
                quantity,
                mscorlibNuGetVersion,
                mathNuGetVersion).Generate();

            File.WriteAllText(filePath, content);
        }

        private static void GenerateProperties(string filePath, string version)
        {
            var content = new PropertyGenerator(version).Generate();
            File.WriteAllText(filePath, content);
            Log.Information("✅ AssemblyInfo.cs (nanoFramework)");
        }

        private static void GenerateUnitType(Quantity quantity, string filePath)
        {
            var content = new UnitTypeGenerator(quantity).Generate();
            File.WriteAllText(filePath, content);
        }

        private static void GenerateQuantity(Quantity quantity, string filePath)
        {
            var content = new QuantityGenerator(quantity).Generate();
            // Replace any Math.PI by the real number 3.1415926535897931
            content = content.Replace("Math.PI", "3.1415926535897931");
            // Replace Math.Pow(0.3048, 4) by 0.0086309748412416
            content = content.Replace("Math.Pow(0.3048, 4)", "0.0086309748412416");
            // Replace Math.Pow(2.54e-2, 4) by 0.0000004162314256
            content = content.Replace("Math.Pow(2.54e-2, 4)", "0.0000004162314256");
            File.WriteAllText(filePath, content);
        }

        private static void GenerateProject(Quantity quantity, string filePath)
        {
            var content = new ProjectGenerator(quantity).Generate();
            File.WriteAllText(filePath, content);
        }

        private static void GenerateSolution(Quantity[] quantities, string outputDir)
        {
            var content = new SolutionGenerator(quantities).Generate();
            var filePath = Path.Combine(outputDir, "UnitsNet.nanoFramework.sln");

            File.WriteAllText(filePath, content);
            Log.Information("✅ UnitsNet.nanoFramework.sln (nanoFramework)");
        }

        private static string GeneratePackageConfigFile(
            string quantityName,
            string mscorlibNuGetVersion,
            string mathNuGetVersion)
        {
            MyTextWriter writer = new();

            writer.WL($@"
<?xml version=""1.0"" encoding=""utf-8""?>
<packages>
  <package id=""nanoFramework.CoreLibrary"" version=""{mscorlibNuGetVersion}"" targetFramework=""netnanoframework10"" />");


            if (NanoFrameworkGenerator.ProjectsRequiringMath.Contains(quantityName))
            {
                writer.WL($@"
  <package id=""nanoFramework.System.Math"" version=""{mathNuGetVersion}"" targetFramework=""netnanoframework10"" />");
            }

            writer.WL($@"</packages>");

            return writer.ToString();
        }
    }
}<|MERGE_RESOLUTION|>--- conflicted
+++ resolved
@@ -141,11 +141,7 @@
             {
                 StartInfo = new ProcessStartInfo
                 {
-<<<<<<< HEAD
-                    FileName = "nuget.exe",
-=======
                     FileName = "Tools/nuget.exe",
->>>>>>> 14ec19ef
                     Arguments = $"update {path}\\UnitsNet.nanoFramework.sln -PreRelease",
                     UseShellExecute = false,
                     CreateNoWindow = true
