﻿using System;
using System.Linq;
using CodeGen.JsonTypes;

namespace CodeGen.Generators.UnitsNetGen
{
    /// <summary>
    /// Generates base class for each quantity test class, with stubs for testing conversion functions and error tolerances that the developer must complete to fix compile errors.
    /// </summary>
    /// <example>
    /// <list type="bullet">
    /// <item><description>UnitsNet.Tests\GeneratedCode\AccelerationTestsBase.g.cs</description></item>
    /// <item><description>UnitsNet.Tests\GeneratedCode\LengthTestsBase.g.cs</description></item>
    /// </list>
    /// </example>
    internal class UnitTestBaseClassGenerator : GeneratorBase
    {
        /// <summary>
        /// The quantity to generate test base class for.
        /// </summary>
        private readonly Quantity _quantity;

        /// <summary>
        /// Base unit for this quantity, such as Meter for quantity Length.
        /// </summary>
        private readonly Unit _baseUnit;

        /// <summary>
        /// Example: "LengthUnit"
        /// </summary>
        private readonly string _unitEnumName;

        /// <summary>
        /// Example: " m" for Length quantity with leading whitespace or "" for Ratio quantity where base unit does not have an abbreviation.
        /// </summary>
        private readonly string _baseUnitEnglishAbbreviation;

        /// <summary>
        /// Example: "LengthUnit.Meter".
        /// </summary>
        private readonly string _baseUnitFullName;

        /// <summary>
        /// Constructors for decimal-backed quantities require decimal numbers as input, so add the "m" suffix to numbers when constructing those quantities.
        /// </summary>
        private readonly string _numberSuffix;

        public UnitTestBaseClassGenerator(Quantity quantity)
        {
            _quantity = quantity;
            _baseUnit = quantity.Units.FirstOrDefault(u => u.SingularName == _quantity.BaseUnit) ??
                        throw new ArgumentException($"No unit found with SingularName equal to BaseUnit [{_quantity.BaseUnit}]. This unit must be defined.",
                            nameof(quantity));
            _unitEnumName = $"{quantity.Name}Unit";
            _baseUnitEnglishAbbreviation = GetEnglishAbbreviation(_baseUnit);
            _baseUnitFullName = $"{_unitEnumName}.{_baseUnit.SingularName}";
            _numberSuffix = quantity.BaseType == "decimal" ? "m" : "";
        }

        private string GetUnitFullName(Unit unit) => $"{_unitEnumName}.{unit.SingularName}";

        /// <summary>
        /// Gets the first en-US abbreviation for the unit -or- empty string if none is defined.
        /// If a unit abbreviation exists, a leading whitespace is added to separate the number and the abbreviation like "1 m".
        /// </summary>
        private static string GetEnglishAbbreviation(Unit unit)
        {
            var unitAbbreviation = unit.Localization.First(l => l.Culture == "en-US").Abbreviations.FirstOrDefault();
            return string.IsNullOrEmpty(unitAbbreviation) ? "" : $" {unitAbbreviation}";
        }

        public override string Generate()
        {
            var baseUnitVariableName = _baseUnit.SingularName.ToLowerInvariant();

            Writer.WL(GeneratedFileHeader);
            Writer.WL($@"
using System;
using System.Collections.Generic;
using System.Globalization;
using System.Linq;
using System.Threading;
using UnitsNet.Tests.TestsBase;
using UnitsNet.Units;
using Xunit;

// Disable build warning CS1718: Comparison made to same variable; did you mean to compare something else?
#pragma warning disable 1718

// ReSharper disable once CheckNamespace
namespace UnitsNet.Tests
{{
    /// <summary>
    /// Test of {_quantity.Name}.
    /// </summary>
// ReSharper disable once PartialTypeWithSinglePart
    public abstract partial class {_quantity.Name}TestsBase : QuantityTestsBase
    {{");
<<<<<<< HEAD
            foreach (var unit in _quantity.Units)
            {
                if(unit.SkipConversionGeneration)
                    continue;

                Writer.WL($@"
=======
            foreach(var unit in _quantity.Units) Writer.WL($@"
>>>>>>> e5aba5b7
        protected abstract double {unit.PluralName}InOne{_baseUnit.SingularName} {{ get; }}");
            }

            Writer.WL("");
            Writer.WL($@"
// ReSharper disable VirtualMemberNeverOverriden.Global");
<<<<<<< HEAD
            foreach (var unit in _quantity.Units)
            {
                if(unit.SkipConversionGeneration)
                    continue;

                Writer.WL($@"
        protected virtual double {unit.PluralName}Tolerance {{ get {{ return 1e-5; }} }}");
            }
        Writer.WL($@"
=======
            foreach(var unit in _quantity.Units) Writer.WL($@"
        protected virtual double {unit.PluralName}Tolerance {{ get {{ return 1e-5; }} }}"); Writer.WL($@"
>>>>>>> e5aba5b7
// ReSharper restore VirtualMemberNeverOverriden.Global

        protected (double UnitsInBaseUnit, double Tolerence) GetConversionFactor({_unitEnumName} unit)
        {{
            return unit switch
            {{");
            foreach(var unit in _quantity.Units) Writer.WL($@"
                {GetUnitFullName(unit)} => ({unit.PluralName}InOne{_baseUnit.SingularName}, {unit.PluralName}Tolerance),");
            Writer.WL($@"
                _ => throw new NotSupportedException()
            }};
        }}

        public static IEnumerable<object[]> UnitTypes = new List<object[]>
        {{");
            foreach(var unit in _quantity.Units)
            {
                Writer.WL($@"
            new object[] {{ {GetUnitFullName(unit)} }},");
            }
            Writer.WL($@"
        }};

        [Fact]
        public void Ctor_WithUndefinedUnit_ThrowsArgumentException()
        {{
            Assert.Throws<ArgumentException>(() => new {_quantity.Name}(({_quantity.BaseType})0.0, {_unitEnumName}.Undefined));
        }}

        [Fact]
        public void DefaultCtor_ReturnsQuantityWithZeroValueAndBaseUnit()
        {{
            var quantity = new {_quantity.Name}();
            Assert.Equal(0, quantity.Value);");
            if(_quantity.BaseType == "decimal") Writer.WL($@"
            Assert.Equal(0m, ((IDecimalQuantity)quantity).Value);");
            Writer.WL($@"
            Assert.Equal({_baseUnitFullName}, quantity.Unit);
        }}

");
            if(_quantity.BaseType == "double") Writer.WL($@"
        [Fact]
        public void Ctor_WithInfinityValue_ThrowsArgumentException()
        {{
            Assert.Throws<ArgumentException>(() => new {_quantity.Name}(double.PositiveInfinity, {_baseUnitFullName}));
            Assert.Throws<ArgumentException>(() => new {_quantity.Name}(double.NegativeInfinity, {_baseUnitFullName}));
        }}

        [Fact]
        public void Ctor_WithNaNValue_ThrowsArgumentException()
        {{
            Assert.Throws<ArgumentException>(() => new {_quantity.Name}(double.NaN, {_baseUnitFullName}));
        }}
"); Writer.WL($@"

        [Fact]
        public void Ctor_NullAsUnitSystem_ThrowsArgumentNullException()
        {{
            Assert.Throws<ArgumentNullException>(() => new {_quantity.Name}(value: 1, unitSystem: null));
        }}

        [Fact]
        public void Ctor_SIUnitSystem_ThrowsArgumentExceptionIfNotSupported()
        {{
            Func<object> TestCode = () => new {_quantity.Name}(value: 1, unitSystem: UnitSystem.SI);
            if (SupportsSIUnitSystem)
            {{
                var quantity = ({_quantity.Name}) TestCode();
                Assert.Equal(1, quantity.Value);
            }}
            else
            {{
                Assert.Throws<ArgumentException>(TestCode);
            }}
        }}

        [Fact]
        public void {_quantity.Name}_QuantityInfo_ReturnsQuantityInfoDescribingQuantity()
        {{
            var quantity = new {_quantity.Name}(1, {_baseUnitFullName});

            QuantityInfo<{_unitEnumName}> quantityInfo = quantity.QuantityInfo;

            Assert.Equal({_quantity.Name}.Zero, quantityInfo.Zero);
            Assert.Equal(""{_quantity.Name}"", quantityInfo.Name);
            Assert.Equal(QuantityType.{_quantity.Name}, quantityInfo.QuantityType);

            var units = EnumUtils.GetEnumValues<{_unitEnumName}>().Except(new[] {{{_unitEnumName}.Undefined}}).ToArray();
            var unitNames = units.Select(x => x.ToString());

            // Obsolete members
            Assert.Equal(units, quantityInfo.Units);
            Assert.Equal(unitNames, quantityInfo.UnitNames);
        }}

        [Fact]
        public void {_baseUnit.SingularName}To{_quantity.Name}Units()
        {{
            {_quantity.Name} {baseUnitVariableName} = {_quantity.Name}.From{_baseUnit.PluralName}(1);");

            foreach(var unit in _quantity.Units) Writer.WL($@"
            AssertEx.EqualTolerance({unit.PluralName}InOne{_baseUnit.SingularName}, {baseUnitVariableName}.{unit.PluralName}, {unit.PluralName}Tolerance);");
            Writer.WL($@"
        }}

        [Fact]
        public void From_ValueAndUnit_ReturnsQuantityWithSameValueAndUnit()
        {{");
            int i = 0;
            foreach(var unit in _quantity.Units)
            {
                var quantityVariable = $"quantity{i++:D2}";
                Writer.WL($@"
            var {quantityVariable} = {_quantity.Name}.From(1, {GetUnitFullName(unit)});
            AssertEx.EqualTolerance(1, {quantityVariable}.{unit.PluralName}, {unit.PluralName}Tolerance);
            Assert.Equal({GetUnitFullName(unit)}, {quantityVariable}.Unit);
");

            }
            Writer.WL($@"
        }}
");
            if(_quantity.BaseType == "double") Writer.WL($@"
        [Fact]
        public void From{_baseUnit.PluralName}_WithInfinityValue_ThrowsArgumentException()
        {{
            Assert.Throws<ArgumentException>(() => {_quantity.Name}.From{_baseUnit.PluralName}(double.PositiveInfinity));
            Assert.Throws<ArgumentException>(() => {_quantity.Name}.From{_baseUnit.PluralName}(double.NegativeInfinity));
        }}

        [Fact]
        public void From{_baseUnit.PluralName}_WithNanValue_ThrowsArgumentException()
        {{
            Assert.Throws<ArgumentException>(() => {_quantity.Name}.From{_baseUnit.PluralName}(double.NaN));
        }}
"); Writer.WL($@"

        [Fact]
        public void As()
        {{
            var {baseUnitVariableName} = {_quantity.Name}.From{_baseUnit.PluralName}(1);");
            foreach(var unit in _quantity.Units) Writer.WL($@"
            AssertEx.EqualTolerance({unit.PluralName}InOne{_baseUnit.SingularName}, {baseUnitVariableName}.As({GetUnitFullName(unit)}), {unit.PluralName}Tolerance);");
            Writer.WL($@"
        }}

        [Fact]
        public void As_SIUnitSystem_ThrowsArgumentExceptionIfNotSupported()
        {{
            var quantity = new {_quantity.Name}(value: 1, unit: {_quantity.Name}.BaseUnit);
            Func<object> AsWithSIUnitSystem = () => quantity.As(UnitSystem.SI);

            if (SupportsSIUnitSystem)
            {{
                var value = (double) AsWithSIUnitSystem();
                Assert.Equal(1, value);
            }}
            else
            {{
                Assert.Throws<ArgumentException>(AsWithSIUnitSystem);
            }}
        }}

        [Theory]
        [MemberData(nameof(UnitTypes))]
        public void ToUnit({_unitEnumName} unit)
        {{
            var inBaseUnits = {_quantity.Name}.From(1.0, {_quantity.Name}.BaseUnit);
            var converted = inBaseUnits.ToUnit(unit);

            var conversionFactor = GetConversionFactor(unit);
            AssertEx.EqualTolerance(conversionFactor.UnitsInBaseUnit, (double)converted.Value, conversionFactor.Tolerence);
            Assert.Equal(unit, converted.Unit);
        }}

        [Theory]
        [MemberData(nameof(UnitTypes))]
        public void ToUnit_WithSameUnits_AreEqual({_unitEnumName} unit)
        {{
            var quantity = {_quantity.Name}.From(3.0, unit);
            var toUnitWithSameUnit = quantity.ToUnit(unit);
            Assert.Equal(quantity, toUnitWithSameUnit);
        }}

        [Theory]
        [MemberData(nameof(UnitTypes))]
        public void ToUnit_FromNonBaseUnit_ReturnsQuantityWithGivenUnit({_unitEnumName} unit)
        {{
            // See if there is a unit available that is not the base unit.
            var fromUnit = {_quantity.Name}.Units.FirstOrDefault(u => u != {_quantity.Name}.BaseUnit && u != {_unitEnumName}.Undefined);

            // If there is only one unit for the quantity, we must use the base unit.
            if(fromUnit == {_unitEnumName}.Undefined)
                fromUnit = {_quantity.Name}.BaseUnit;

            var quantity = {_quantity.Name}.From(3.0, fromUnit);
            var converted = quantity.ToUnit(unit);
            Assert.Equal(converted.Unit, unit);
        }}

        [Fact]
        public void ConversionRoundTrip()
        {{
            {_quantity.Name} {baseUnitVariableName} = {_quantity.Name}.From{_baseUnit.PluralName}(1);");
            foreach (var unit in _quantity.Units) Writer.WL($@"
            AssertEx.EqualTolerance(1, {_quantity.Name}.From{unit.PluralName}({baseUnitVariableName}.{unit.PluralName}).{_baseUnit.PluralName}, {unit.PluralName}Tolerance);");
            Writer.WL($@"
        }}
");
            if (_quantity.Logarithmic)
            {
                var unit = _quantity.Units.Last();
                Writer.WL($@"
        [Fact]
        public void LogarithmicArithmeticOperators()
        {{
            {_quantity.Name} v = {_quantity.Name}.From{_baseUnit.PluralName}(40);
            AssertEx.EqualTolerance(-40, -v.{_baseUnit.PluralName}, {unit.PluralName}Tolerance);
            AssertLogarithmicAddition();
            AssertLogarithmicSubtraction();
            AssertEx.EqualTolerance(50, (v*10).{_baseUnit.PluralName}, {unit.PluralName}Tolerance);
            AssertEx.EqualTolerance(50, (10*v).{_baseUnit.PluralName}, {unit.PluralName}Tolerance);
            AssertEx.EqualTolerance(35, (v/5).{_baseUnit.PluralName}, {unit.PluralName}Tolerance);
            AssertEx.EqualTolerance(35, v/{_quantity.Name}.From{_baseUnit.PluralName}(5), {unit.PluralName}Tolerance);
        }}

        protected abstract void AssertLogarithmicAddition();

        protected abstract void AssertLogarithmicSubtraction();
");
            }
            else if (_quantity.GenerateArithmetic)
            {
                Writer.WL($@"
        [Fact]
        public void ArithmeticOperators()
        {{
            {_quantity.Name} v = {_quantity.Name}.From{_baseUnit.PluralName}(1);
            AssertEx.EqualTolerance(-1, -v.{_baseUnit.PluralName}, {_baseUnit.PluralName}Tolerance);
            AssertEx.EqualTolerance(2, ({_quantity.Name}.From{_baseUnit.PluralName}(3)-v).{_baseUnit.PluralName}, {_baseUnit.PluralName}Tolerance);
            AssertEx.EqualTolerance(2, (v + v).{_baseUnit.PluralName}, {_baseUnit.PluralName}Tolerance);
            AssertEx.EqualTolerance(10, (v*10).{_baseUnit.PluralName}, {_baseUnit.PluralName}Tolerance);
            AssertEx.EqualTolerance(10, (10*v).{_baseUnit.PluralName}, {_baseUnit.PluralName}Tolerance);
            AssertEx.EqualTolerance(2, ({_quantity.Name}.From{_baseUnit.PluralName}(10)/5).{_baseUnit.PluralName}, {_baseUnit.PluralName}Tolerance);
            AssertEx.EqualTolerance(2, {_quantity.Name}.From{_baseUnit.PluralName}(10)/{_quantity.Name}.From{_baseUnit.PluralName}(5), {_baseUnit.PluralName}Tolerance);
        }}
");
            }
            else
            {
                Writer.WL("");
            }

            Writer.WL($@"
        [Fact]
        public void ComparisonOperators()
        {{
            {_quantity.Name} one{_baseUnit.SingularName} = {_quantity.Name}.From{_baseUnit.PluralName}(1);
            {_quantity.Name} two{_baseUnit.PluralName} = {_quantity.Name}.From{_baseUnit.PluralName}(2);

            Assert.True(one{_baseUnit.SingularName} < two{_baseUnit.PluralName});
            Assert.True(one{_baseUnit.SingularName} <= two{_baseUnit.PluralName});
            Assert.True(two{_baseUnit.PluralName} > one{_baseUnit.SingularName});
            Assert.True(two{_baseUnit.PluralName} >= one{_baseUnit.SingularName});

            Assert.False(one{_baseUnit.SingularName} > two{_baseUnit.PluralName});
            Assert.False(one{_baseUnit.SingularName} >= two{_baseUnit.PluralName});
            Assert.False(two{_baseUnit.PluralName} < one{_baseUnit.SingularName});
            Assert.False(two{_baseUnit.PluralName} <= one{_baseUnit.SingularName});
        }}

        [Fact]
        public void CompareToIsImplemented()
        {{
            {_quantity.Name} {baseUnitVariableName} = {_quantity.Name}.From{_baseUnit.PluralName}(1);
            Assert.Equal(0, {baseUnitVariableName}.CompareTo({baseUnitVariableName}));
            Assert.True({baseUnitVariableName}.CompareTo({_quantity.Name}.Zero) > 0);
            Assert.True({_quantity.Name}.Zero.CompareTo({baseUnitVariableName}) < 0);
        }}

        [Fact]
        public void CompareToThrowsOnTypeMismatch()
        {{
            {_quantity.Name} {baseUnitVariableName} = {_quantity.Name}.From{_baseUnit.PluralName}(1);
            Assert.Throws<ArgumentException>(() => {baseUnitVariableName}.CompareTo(new object()));
        }}

        [Fact]
        public void CompareToThrowsOnNull()
        {{
            {_quantity.Name} {baseUnitVariableName} = {_quantity.Name}.From{_baseUnit.PluralName}(1);
            Assert.Throws<ArgumentNullException>(() => {baseUnitVariableName}.CompareTo(null));
        }}

        [Fact]
        public void EqualityOperators()
        {{
            var a = {_quantity.Name}.From{_baseUnit.PluralName}(1);
            var b = {_quantity.Name}.From{_baseUnit.PluralName}(2);

#pragma warning disable CS8073
// ReSharper disable EqualExpressionComparison

            Assert.True(a == a);
            Assert.False(a != a);

            Assert.True(a != b);
            Assert.False(a == b);

            Assert.False(a == null);
            Assert.False(null == a);

// ReSharper restore EqualExpressionComparison
#pragma warning restore CS8073
        }}

        [Fact]
        public void Equals_SameType_IsImplemented()
        {{
            var a = {_quantity.Name}.From{_baseUnit.PluralName}(1);
            var b = {_quantity.Name}.From{_baseUnit.PluralName}(2);

            Assert.True(a.Equals(a));
            Assert.False(a.Equals(b));
        }}

        [Fact]
        public void Equals_QuantityAsObject_IsImplemented()
        {{
            object a = {_quantity.Name}.From{_baseUnit.PluralName}(1);
            object b = {_quantity.Name}.From{_baseUnit.PluralName}(2);

            Assert.True(a.Equals(a));
            Assert.False(a.Equals(b));
            Assert.False(a.Equals((object)null));
        }}

        [Fact]
        public void Equals_RelativeTolerance_IsImplemented()
        {{
            var v = {_quantity.Name}.From{_baseUnit.PluralName}(1);
            Assert.True(v.Equals({_quantity.Name}.From{_baseUnit.PluralName}(1), {_baseUnit.PluralName}Tolerance, ComparisonType.Relative));
            Assert.False(v.Equals({_quantity.Name}.Zero, {_baseUnit.PluralName}Tolerance, ComparisonType.Relative));
        }}

        [Fact]
        public void Equals_NegativeRelativeTolerance_ThrowsArgumentOutOfRangeException()
        {{
            var v = {_quantity.Name}.From{_baseUnit.PluralName}(1);
            Assert.Throws<ArgumentOutOfRangeException>(() => v.Equals({_quantity.Name}.From{_baseUnit.PluralName}(1), -1, ComparisonType.Relative));
        }}

        [Fact]
        public void EqualsReturnsFalseOnTypeMismatch()
        {{
            {_quantity.Name} {baseUnitVariableName} = {_quantity.Name}.From{_baseUnit.PluralName}(1);
            Assert.False({baseUnitVariableName}.Equals(new object()));
        }}

        [Fact]
        public void EqualsReturnsFalseOnNull()
        {{
            {_quantity.Name} {baseUnitVariableName} = {_quantity.Name}.From{_baseUnit.PluralName}(1);
            Assert.False({baseUnitVariableName}.Equals(null));
        }}

        [Fact]
        public void UnitsDoesNotContainUndefined()
        {{
            Assert.DoesNotContain({_unitEnumName}.Undefined, {_quantity.Name}.Units);
        }}

        [Fact]
        public void HasAtLeastOneAbbreviationSpecified()
        {{
            var units = Enum.GetValues(typeof({_unitEnumName})).Cast<{_unitEnumName}>();
            foreach(var unit in units)
            {{
                if(unit == {_unitEnumName}.Undefined)
                    continue;

                var defaultAbbreviation = UnitAbbreviationsCache.Default.GetDefaultAbbreviation(unit);
            }}
        }}

        [Fact]
        public void BaseDimensionsShouldNeverBeNull()
        {{
            Assert.False({_quantity.Name}.BaseDimensions is null);
        }}

        [Fact]
        public void ToString_ReturnsValueAndUnitAbbreviationInCurrentCulture()
        {{
            var prevCulture = Thread.CurrentThread.CurrentUICulture;
            Thread.CurrentThread.CurrentUICulture = CultureInfo.GetCultureInfo(""en-US"");
            try {{");
            foreach (var unit in _quantity.Units)
            {
                Writer.WL($@"
                Assert.Equal(""1{GetEnglishAbbreviation(unit)}"", new {_quantity.Name}(1, {GetUnitFullName(unit)}).ToString());");
            }
            Writer.WL($@"
            }}
            finally
            {{
                Thread.CurrentThread.CurrentUICulture = prevCulture;
            }}
        }}

        [Fact]
        public void ToString_WithSwedishCulture_ReturnsUnitAbbreviationForEnglishCultureSinceThereAreNoMappings()
        {{
            // Chose this culture, because we don't currently have any abbreviations mapped for that culture and we expect the en-US to be used as fallback.
            var swedishCulture = CultureInfo.GetCultureInfo(""sv-SE"");
");
            foreach (var unit in _quantity.Units)
            {
                Writer.WL($@"
            Assert.Equal(""1{GetEnglishAbbreviation(unit)}"", new {_quantity.Name}(1, {GetUnitFullName(unit)}).ToString(swedishCulture));");
            }
            Writer.WL($@"
        }}

        [Fact]
        public void ToString_SFormat_FormatsNumberWithGivenDigitsAfterRadixForCurrentCulture()
        {{
            var oldCulture = CultureInfo.CurrentUICulture;
            try
            {{
                CultureInfo.CurrentUICulture = CultureInfo.InvariantCulture;
                Assert.Equal(""0.1{_baseUnitEnglishAbbreviation}"", new {_quantity.Name}(0.123456{_numberSuffix}, {_baseUnitFullName}).ToString(""s1""));
                Assert.Equal(""0.12{_baseUnitEnglishAbbreviation}"", new {_quantity.Name}(0.123456{_numberSuffix}, {_baseUnitFullName}).ToString(""s2""));
                Assert.Equal(""0.123{_baseUnitEnglishAbbreviation}"", new {_quantity.Name}(0.123456{_numberSuffix}, {_baseUnitFullName}).ToString(""s3""));
                Assert.Equal(""0.1235{_baseUnitEnglishAbbreviation}"", new {_quantity.Name}(0.123456{_numberSuffix}, {_baseUnitFullName}).ToString(""s4""));
            }}
            finally
            {{
                CultureInfo.CurrentUICulture = oldCulture;
            }}
        }}

        [Fact]
        public void ToString_SFormatAndCulture_FormatsNumberWithGivenDigitsAfterRadixForGivenCulture()
        {{
            var culture = CultureInfo.InvariantCulture;
            Assert.Equal(""0.1{_baseUnitEnglishAbbreviation}"", new {_quantity.Name}(0.123456{_numberSuffix}, {_baseUnitFullName}).ToString(""s1"", culture));
            Assert.Equal(""0.12{_baseUnitEnglishAbbreviation}"", new {_quantity.Name}(0.123456{_numberSuffix}, {_baseUnitFullName}).ToString(""s2"", culture));
            Assert.Equal(""0.123{_baseUnitEnglishAbbreviation}"", new {_quantity.Name}(0.123456{_numberSuffix}, {_baseUnitFullName}).ToString(""s3"", culture));
            Assert.Equal(""0.1235{_baseUnitEnglishAbbreviation}"", new {_quantity.Name}(0.123456{_numberSuffix}, {_baseUnitFullName}).ToString(""s4"", culture));
        }}


        [Fact]
        public void ToString_NullFormat_ThrowsArgumentNullException()
        {{
            var quantity = {_quantity.Name}.From{_baseUnit.PluralName}(1.0);
            Assert.Throws<ArgumentNullException>(() => quantity.ToString(null, null, null));
        }}

        [Fact]
        public void ToString_NullArgs_ThrowsArgumentNullException()
        {{
            var quantity = {_quantity.Name}.From{_baseUnit.PluralName}(1.0);
            Assert.Throws<ArgumentNullException>(() => quantity.ToString(null, ""g"", null));
        }}

        [Fact]
        public void ToString_NullProvider_EqualsCurrentUICulture()
        {{
            var quantity = {_quantity.Name}.From{_baseUnit.PluralName}(1.0);
            Assert.Equal(quantity.ToString(CultureInfo.CurrentUICulture, ""g""), quantity.ToString(null, ""g""));
        }}


        [Fact]
        public void Convert_ToBool_ThrowsInvalidCastException()
        {{
            var quantity = {_quantity.Name}.From{_baseUnit.PluralName}(1.0);
            Assert.Throws<InvalidCastException>(() => Convert.ToBoolean(quantity));
        }}

        [Fact]
        public void Convert_ToByte_EqualsValueAsSameType()
        {{
            var quantity = {_quantity.Name}.From{_baseUnit.PluralName}(1.0);
           Assert.Equal((byte)quantity.Value, Convert.ToByte(quantity));
        }}

        [Fact]
        public void Convert_ToChar_ThrowsInvalidCastException()
        {{
            var quantity = {_quantity.Name}.From{_baseUnit.PluralName}(1.0);
            Assert.Throws<InvalidCastException>(() => Convert.ToChar(quantity));
        }}

        [Fact]
        public void Convert_ToDateTime_ThrowsInvalidCastException()
        {{
            var quantity = {_quantity.Name}.From{_baseUnit.PluralName}(1.0);
            Assert.Throws<InvalidCastException>(() => Convert.ToDateTime(quantity));
        }}

        [Fact]
        public void Convert_ToDecimal_EqualsValueAsSameType()
        {{
            var quantity = {_quantity.Name}.From{_baseUnit.PluralName}(1.0);
            Assert.Equal((decimal)quantity.Value, Convert.ToDecimal(quantity));
        }}

        [Fact]
        public void Convert_ToDouble_EqualsValueAsSameType()
        {{
            var quantity = {_quantity.Name}.From{_baseUnit.PluralName}(1.0);
            Assert.Equal((double)quantity.Value, Convert.ToDouble(quantity));
        }}

        [Fact]
        public void Convert_ToInt16_EqualsValueAsSameType()
        {{
            var quantity = {_quantity.Name}.From{_baseUnit.PluralName}(1.0);
            Assert.Equal((short)quantity.Value, Convert.ToInt16(quantity));
        }}

        [Fact]
        public void Convert_ToInt32_EqualsValueAsSameType()
        {{
            var quantity = {_quantity.Name}.From{_baseUnit.PluralName}(1.0);
            Assert.Equal((int)quantity.Value, Convert.ToInt32(quantity));
        }}

        [Fact]
        public void Convert_ToInt64_EqualsValueAsSameType()
        {{
            var quantity = {_quantity.Name}.From{_baseUnit.PluralName}(1.0);
            Assert.Equal((long)quantity.Value, Convert.ToInt64(quantity));
        }}

        [Fact]
        public void Convert_ToSByte_EqualsValueAsSameType()
        {{
            var quantity = {_quantity.Name}.From{_baseUnit.PluralName}(1.0);
            Assert.Equal((sbyte)quantity.Value, Convert.ToSByte(quantity));
        }}

        [Fact]
        public void Convert_ToSingle_EqualsValueAsSameType()
        {{
            var quantity = {_quantity.Name}.From{_baseUnit.PluralName}(1.0);
            Assert.Equal((float)quantity.Value, Convert.ToSingle(quantity));
        }}

        [Fact]
        public void Convert_ToString_EqualsToString()
        {{
            var quantity = {_quantity.Name}.From{_baseUnit.PluralName}(1.0);
            Assert.Equal(quantity.ToString(), Convert.ToString(quantity));
        }}

        [Fact]
        public void Convert_ToUInt16_EqualsValueAsSameType()
        {{
            var quantity = {_quantity.Name}.From{_baseUnit.PluralName}(1.0);
            Assert.Equal((ushort)quantity.Value, Convert.ToUInt16(quantity));
        }}

        [Fact]
        public void Convert_ToUInt32_EqualsValueAsSameType()
        {{
            var quantity = {_quantity.Name}.From{_baseUnit.PluralName}(1.0);
            Assert.Equal((uint)quantity.Value, Convert.ToUInt32(quantity));
        }}

        [Fact]
        public void Convert_ToUInt64_EqualsValueAsSameType()
        {{
            var quantity = {_quantity.Name}.From{_baseUnit.PluralName}(1.0);
            Assert.Equal((ulong)quantity.Value, Convert.ToUInt64(quantity));
        }}

        [Fact]
        public void Convert_ChangeType_SelfType_EqualsSelf()
        {{
            var quantity = {_quantity.Name}.From{_baseUnit.PluralName}(1.0);
            Assert.Equal(quantity, Convert.ChangeType(quantity, typeof({_quantity.Name})));
        }}

        [Fact]
        public void Convert_ChangeType_UnitType_EqualsUnit()
        {{
            var quantity = {_quantity.Name}.From{_baseUnit.PluralName}(1.0);
            Assert.Equal(quantity.Unit, Convert.ChangeType(quantity, typeof({_unitEnumName})));
        }}

        [Fact]
        public void Convert_ChangeType_QuantityType_EqualsQuantityType()
        {{
            var quantity = {_quantity.Name}.From{_baseUnit.PluralName}(1.0);
            Assert.Equal(QuantityType.{_quantity.Name}, Convert.ChangeType(quantity, typeof(QuantityType)));
        }}

        [Fact]
        public void Convert_ChangeType_QuantityInfo_EqualsQuantityInfo()
        {{
            var quantity = {_quantity.Name}.From{_baseUnit.PluralName}(1.0);
            Assert.Equal({_quantity.Name}.Info, Convert.ChangeType(quantity, typeof(QuantityInfo)));
        }}

        [Fact]
        public void Convert_ChangeType_BaseDimensions_EqualsBaseDimensions()
        {{
            var quantity = {_quantity.Name}.From{_baseUnit.PluralName}(1.0);
            Assert.Equal({_quantity.Name}.BaseDimensions, Convert.ChangeType(quantity, typeof(BaseDimensions)));
        }}

        [Fact]
        public void Convert_ChangeType_InvalidType_ThrowsInvalidCastException()
        {{
            var quantity = {_quantity.Name}.From{_baseUnit.PluralName}(1.0);
            Assert.Throws<InvalidCastException>(() => Convert.ChangeType(quantity, typeof(QuantityFormatter)));
        }}

        [Fact]
        public void GetHashCode_Equals()
        {{
            var quantity = {_quantity.Name}.From{_baseUnit.PluralName}(1.0);
            Assert.Equal(new {{{_quantity.Name}.Info.Name, quantity.Value, quantity.Unit}}.GetHashCode(), quantity.GetHashCode());
        }}
");

        if(_quantity.GenerateArithmetic)
        {
                Writer.WL($@"
        [Theory]
        [InlineData(1.0)]
        [InlineData(-1.0)]
        public void NegationOperator_ReturnsQuantity_WithNegatedValue(double value)
        {{
            var quantity = {_quantity.Name}.From{_baseUnit.PluralName}(value);
            Assert.Equal({_quantity.Name}.From{_baseUnit.PluralName}(-value), -quantity);
        }}");
        }

Writer.WL($@"
    }}
}}");
            return Writer.ToString();
        }
    }
}<|MERGE_RESOLUTION|>--- conflicted
+++ resolved
@@ -96,23 +96,18 @@
 // ReSharper disable once PartialTypeWithSinglePart
     public abstract partial class {_quantity.Name}TestsBase : QuantityTestsBase
     {{");
-<<<<<<< HEAD
             foreach (var unit in _quantity.Units)
             {
                 if(unit.SkipConversionGeneration)
                     continue;
 
                 Writer.WL($@"
-=======
-            foreach(var unit in _quantity.Units) Writer.WL($@"
->>>>>>> e5aba5b7
         protected abstract double {unit.PluralName}InOne{_baseUnit.SingularName} {{ get; }}");
             }
 
             Writer.WL("");
             Writer.WL($@"
 // ReSharper disable VirtualMemberNeverOverriden.Global");
-<<<<<<< HEAD
             foreach (var unit in _quantity.Units)
             {
                 if(unit.SkipConversionGeneration)
@@ -122,10 +117,6 @@
         protected virtual double {unit.PluralName}Tolerance {{ get {{ return 1e-5; }} }}");
             }
         Writer.WL($@"
-=======
-            foreach(var unit in _quantity.Units) Writer.WL($@"
-        protected virtual double {unit.PluralName}Tolerance {{ get {{ return 1e-5; }} }}"); Writer.WL($@"
->>>>>>> e5aba5b7
 // ReSharper restore VirtualMemberNeverOverriden.Global
 
         protected (double UnitsInBaseUnit, double Tolerence) GetConversionFactor({_unitEnumName} unit)
