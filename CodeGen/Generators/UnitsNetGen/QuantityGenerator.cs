﻿// Licensed under MIT No Attribution, see LICENSE file at the root.
// Copyright 2013 Andreas Gullberg Larsen (andreas.larsen84@gmail.com). Maintained at https://github.com/angularsen/UnitsNet.

using System;
using System.Linq;
using CodeGen.Helpers;
using CodeGen.JsonTypes;

namespace CodeGen.Generators.UnitsNetGen
{
    internal class QuantityGenerator : GeneratorBase
    {
        private readonly Quantity _quantity;

        private readonly bool _isDimensionless;
        private readonly string _unitEnumName;
        private readonly string _valueType;
        private readonly Unit _baseUnit;

        public QuantityGenerator(Quantity quantity)
        {
            _quantity = quantity ?? throw new ArgumentNullException(nameof(quantity));

            _baseUnit = quantity.Units.FirstOrDefault(u => u.SingularName == _quantity.BaseUnit) ??
                        throw new ArgumentException($"No unit found with SingularName equal to BaseUnit [{_quantity.BaseUnit}]. This unit must be defined.",
                            nameof(quantity));

            _valueType = quantity.ValueType;
            _unitEnumName = $"{quantity.Name}Unit";

            BaseDimensions baseDimensions = quantity.BaseDimensions;
            _isDimensionless = baseDimensions is { L: 0, M: 0, T: 0, I: 0, Θ: 0, N: 0, J: 0 };
        }

        public string Generate()
        {
            Writer.WL(GeneratedFileHeader);
            Writer.WL(@"
using System;
using System.Diagnostics.CodeAnalysis;
using System.Globalization;
using System.Linq;
using System.Runtime.Serialization;
using UnitsNet.InternalHelpers;
using UnitsNet.Units;

#nullable enable

// ReSharper disable once CheckNamespace

namespace UnitsNet
{");
            Writer.WL($@"
    /// <inheritdoc />
    /// <summary>
    ///     {_quantity.XmlDocSummary}
    /// </summary>");

            Writer.WLCondition(_quantity.XmlDocRemarks.HasText(), $@"
    /// <remarks>
    ///     {_quantity.XmlDocRemarks}
    /// </remarks>");

            Writer.WLIfText(1, GetObsoleteAttributeOrNull(_quantity));
            Writer.WL(@$"
    [DataContract]
    public readonly partial struct {_quantity.Name} :
        {(_quantity.GenerateArithmetic ? "IArithmeticQuantity" : "IQuantity")}<{_quantity.Name}, {_unitEnumName}, {_quantity.ValueType}>,");

            if (_quantity.ValueType == "decimal") Writer.WL(@$"
        IDecimalQuantity,");

            Writer.WL(@$"
        IComparable,
        IComparable<{_quantity.Name}>,
        IConvertible,
        IEquatable<{_quantity.Name}>,
        IFormattable");

            Writer.WL($@"
    {{
        /// <summary>
        ///     The numeric value this quantity was constructed with.
        /// </summary>
        [DataMember(Name = ""Value"", Order = 0)]
        private readonly {_quantity.ValueType} _value;

        /// <summary>
        ///     The unit this quantity was constructed with.
        /// </summary>
        [DataMember(Name = ""Unit"", Order = 1)]
        private readonly {_unitEnumName}? _unit;
");
            GenerateStaticConstructor();
            GenerateInstanceConstructors();
            GenerateStaticProperties();
            GenerateProperties();
            GenerateConversionProperties();
            GenerateStaticMethods();
            GenerateStaticFactoryMethods();
            GenerateStaticParseMethods();
            GenerateArithmeticOperators();
            GenerateEqualityAndComparison();
            GenerateConversionMethods();
            GenerateToString();
            GenerateIConvertibleMethods();

            Writer.WL($@"
    }}
}}");
            return Writer.ToString();
        }

        private void GenerateStaticConstructor()
        {
            BaseDimensions baseDimensions = _quantity.BaseDimensions;
            Writer.WL($@"
        static {_quantity.Name}()
        {{");
            Writer.WL(_isDimensionless ? $@"
            BaseDimensions = BaseDimensions.Dimensionless;" : $@"
            BaseDimensions = new BaseDimensions({baseDimensions.L}, {baseDimensions.M}, {baseDimensions.T}, {baseDimensions.I}, {baseDimensions.Θ}, {baseDimensions.N}, {baseDimensions.J});");

            Writer.WL($@"
            BaseUnit = {_unitEnumName}.{_quantity.BaseUnit};
            Units = Enum.GetValues(typeof({_unitEnumName})).Cast<{_unitEnumName}>().ToArray();
            Zero = new {_quantity.Name}(0, BaseUnit);
            Info = new QuantityInfo<{_unitEnumName}>(""{_quantity.Name}"",
                new UnitInfo<{_unitEnumName}>[]
                {{");

            foreach (Unit unit in _quantity.Units)
            {
                BaseUnits? baseUnits = unit.BaseUnits;
                if (baseUnits == null)
                {
                    Writer.WL($@"
                    new UnitInfo<{_unitEnumName}>({_unitEnumName}.{unit.SingularName}, ""{unit.PluralName}"", BaseUnits.Undefined),");
                }
                else
                {
                    var baseUnitsCtorArgs = string.Join(", ",
                        new[]
                        {
                            baseUnits.L != null ? $"length: LengthUnit.{baseUnits.L}" : null,
                            baseUnits.M != null ? $"mass: MassUnit.{baseUnits.M}" : null,
                            baseUnits.T != null ? $"time: DurationUnit.{baseUnits.T}" : null,
                            baseUnits.I != null ? $"current: ElectricCurrentUnit.{baseUnits.I}" : null,
                            baseUnits.Θ != null ? $"temperature: TemperatureUnit.{baseUnits.Θ}" : null,
                            baseUnits.N != null ? $"amount: AmountOfSubstanceUnit.{baseUnits.N}" : null,
                            baseUnits.J != null ? $"luminousIntensity: LuminousIntensityUnit.{baseUnits.J}" : null
                        }.Where(str => str != null));

                    Writer.WL($@"
                    new UnitInfo<{_unitEnumName}>({_unitEnumName}.{unit.SingularName}, ""{unit.PluralName}"", new BaseUnits({baseUnitsCtorArgs})),");
                }
            }

            Writer.WL($@"
                }},
                BaseUnit, Zero, BaseDimensions);

            DefaultConversionFunctions = new UnitConverter();
            RegisterDefaultConversions(DefaultConversionFunctions);
        }}
");
        }

        private void GenerateInstanceConstructors()
        {
            Writer.WL($@"
        /// <summary>
        ///     Creates the quantity with the given numeric value and unit.
        /// </summary>
        /// <param name=""value"">The numeric value to construct this quantity with.</param>
        /// <param name=""unit"">The unit representation to construct this quantity with.</param>
        /// <exception cref=""ArgumentException"">If value is NaN or Infinity.</exception>
        public {_quantity.Name}({_quantity.ValueType} value, {_unitEnumName} unit)
        {{");
            Writer.WL(_quantity.ValueType == "double"
                ? @"
            _value = Guard.EnsureValidNumber(value, nameof(value));"
                : @"
            _value = value;");
            Writer.WL($@"
            _unit = unit;
        }}

        /// <summary>
        /// Creates an instance of the quantity with the given numeric value in units compatible with the given <see cref=""UnitSystem""/>.
        /// If multiple compatible units were found, the first match is used.
        /// </summary>
        /// <param name=""value"">The numeric value to construct this quantity with.</param>
        /// <param name=""unitSystem"">The unit system to create the quantity with.</param>
        /// <exception cref=""ArgumentNullException"">The given <see cref=""UnitSystem""/> is null.</exception>
        /// <exception cref=""ArgumentException"">No unit was found for the given <see cref=""UnitSystem""/>.</exception>
        public {_quantity.Name}({_valueType} value, UnitSystem unitSystem)
        {{
            if (unitSystem is null) throw new ArgumentNullException(nameof(unitSystem));

            var unitInfos = Info.GetUnitInfosFor(unitSystem.BaseUnits);
            var firstUnitInfo = unitInfos.FirstOrDefault();
");

            Writer.WL(_quantity.ValueType == "double"
                ? @"
            _value = Guard.EnsureValidNumber(value, nameof(value));"
                : @"
            _value = value;");
            Writer.WL($@"
            _unit = firstUnitInfo?.Value ?? throw new ArgumentException(""No units were found for the given UnitSystem."", nameof(unitSystem));
        }}
");
        }

        private void GenerateStaticProperties()
        {
            Writer.WL($@"
        #region Static Properties

        /// <summary>
        ///     The <see cref=""UnitConverter"" /> containing the default generated conversion functions for <see cref=""{_quantity.Name}"" /> instances.
        /// </summary>
        public static UnitConverter DefaultConversionFunctions {{ get; }}

        /// <inheritdoc cref=""IQuantity.QuantityInfo""/>
        public static QuantityInfo<{_unitEnumName}> Info {{ get; }}

        /// <summary>
        ///     The <see cref=""BaseDimensions"" /> of this quantity.
        /// </summary>
        public static BaseDimensions BaseDimensions {{ get; }}

        /// <summary>
        ///     The base unit of {_quantity.Name}, which is {_quantity.BaseUnit}. All conversions go via this value.
        /// </summary>
        public static {_unitEnumName} BaseUnit {{ get; }}

        /// <summary>
        ///     All units of measurement for the {_quantity.Name} quantity.
        /// </summary>
        public static {_unitEnumName}[] Units {{ get; }}

        /// <summary>
        ///     Gets an instance of this quantity with a value of 0 in the base unit {_quantity.BaseUnit}.
        /// </summary>
        public static {_quantity.Name} Zero {{ get; }}
");

            if (_quantity.GenerateArithmetic)
            {
                Writer.WL($@"
        /// <inheritdoc cref=""Zero""/>
        public static {_quantity.Name} AdditiveIdentity => Zero;
");
            }

            Writer.WL($@"
        #endregion
 ");
        }

        private void GenerateProperties()
        {
            Writer.WL($@"
        #region Properties

        /// <summary>
        ///     The numeric value this quantity was constructed with.
        /// </summary>
        public {_valueType} Value => _value;

        /// <inheritdoc />
        QuantityValue IQuantity.Value => _value;

        Enum IQuantity.Unit => Unit;

        /// <inheritdoc />
        public {_unitEnumName} Unit => _unit.GetValueOrDefault(BaseUnit);

        /// <inheritdoc />
        public QuantityInfo<{_unitEnumName}> QuantityInfo => Info;

        /// <inheritdoc cref=""IQuantity.QuantityInfo""/>
        QuantityInfo IQuantity.QuantityInfo => Info;

        /// <summary>
        ///     The <see cref=""BaseDimensions"" /> of this quantity.
        /// </summary>
        public BaseDimensions Dimensions => {_quantity.Name}.BaseDimensions;

        #endregion
");
        }

        private void GenerateConversionProperties()
        {
            Writer.WL(@"
        #region Conversion Properties
");
            foreach (Unit unit in _quantity.Units)
            {
                if (unit.SkipConversionGeneration) continue;

                Writer.WL($@"
        /// <summary>
        ///     Gets a <see cref=""{_quantity.ValueType}""/> value of this quantity converted into <see cref=""{_unitEnumName}.{unit.SingularName}""/>
        /// </summary>");
                Writer.WLIfText(2, GetObsoleteAttributeOrNull(unit));
                Writer.WL($@"
        public {_quantity.ValueType} {unit.PluralName} => As({_unitEnumName}.{unit.SingularName});
");
            }

            Writer.WL(@"

        #endregion
");
        }

        private void GenerateStaticMethods()
        {
            Writer.WL($@"

        #region Static Methods

        /// <summary>
        /// Registers the default conversion functions in the given <see cref=""UnitConverter""/> instance.
        /// </summary>
        /// <param name=""unitConverter"">The <see cref=""UnitConverter""/> to register the default conversion functions in.</param>
        internal static void RegisterDefaultConversions(UnitConverter unitConverter)
        {{
            // Register in unit converter: {_quantity.Name}Unit -> BaseUnit");

            foreach (Unit unit in _quantity.Units)
            {
                if (unit.SingularName == _quantity.BaseUnit) continue;

                Writer.WL($@"
            unitConverter.SetConversionFunction<{_quantity.Name}>({_quantity.Name}Unit.{unit.SingularName}, {_unitEnumName}.{_quantity.BaseUnit}, quantity => quantity.ToUnit({_unitEnumName}.{_quantity.BaseUnit}));");
            }

            Writer.WL();
            Writer.WL($@"

            // Register in unit converter: BaseUnit <-> BaseUnit
            unitConverter.SetConversionFunction<{_quantity.Name}>({_unitEnumName}.{_quantity.BaseUnit}, {_unitEnumName}.{_quantity.BaseUnit}, quantity => quantity);

            // Register in unit converter: BaseUnit -> {_quantity.Name}Unit");

            foreach (Unit unit in _quantity.Units)
            {
                if (unit.SingularName == _quantity.BaseUnit) continue;

                Writer.WL($@"
            unitConverter.SetConversionFunction<{_quantity.Name}>({_unitEnumName}.{_quantity.BaseUnit}, {_quantity.Name}Unit.{unit.SingularName}, quantity => quantity.ToUnit({_quantity.Name}Unit.{unit.SingularName}));");
            }

            Writer.WL($@"
        }}

        internal static void MapGeneratedLocalizations(UnitAbbreviationsCache unitAbbreviationsCache)
        {{");
            foreach(Unit unit in _quantity.Units)
            {
                foreach(Localization localization in unit.Localization)
                {
                    // All units must have a unit abbreviation, so fallback to "" for units with no abbreviations defined in JSON
                    var abbreviationParams = localization.Abbreviations.Any() ?
                        string.Join(", ", localization.Abbreviations.Select(abbr => $@"""{abbr}""")) :
                        $@"""""";

                    Writer.WL($@"
            unitAbbreviationsCache.PerformAbbreviationMapping({_unitEnumName}.{unit.SingularName}, new CultureInfo(""{localization.Culture}""), false, {unit.AllowAbbreviationLookup.ToString().ToLower()}, new string[]{{{abbreviationParams}}});");
                }
            }

            Writer.WL($@"
        }}

        /// <summary>
        ///     Get unit abbreviation string.
        /// </summary>
        /// <param name=""unit"">Unit to get abbreviation for.</param>
        /// <returns>Unit abbreviation string.</returns>
        public static string GetAbbreviation({_unitEnumName} unit)
        {{
            return GetAbbreviation(unit, null);
        }}

        /// <summary>
        ///     Get unit abbreviation string.
        /// </summary>
        /// <param name=""unit"">Unit to get abbreviation for.</param>
        /// <returns>Unit abbreviation string.</returns>
        /// <param name=""provider"">Format to use for localization. Defaults to <see cref=""CultureInfo.CurrentCulture"" /> if null.</param>
        public static string GetAbbreviation({_unitEnumName} unit, IFormatProvider? provider)
        {{
            return UnitAbbreviationsCache.Default.GetDefaultAbbreviation(unit, provider);
        }}

        #endregion
");
        }

        private void GenerateStaticFactoryMethods()
        {
            Writer.WL(@"
        #region Static Factory Methods
");
            foreach (Unit unit in _quantity.Units)
            {
                if (unit.SkipConversionGeneration) continue;

                var valueParamName = unit.PluralName.ToLowerInvariant();
                Writer.WL($@"
        /// <summary>
        ///     Creates a <see cref=""{_quantity.Name}""/> from <see cref=""{_unitEnumName}.{unit.SingularName}""/>.
        /// </summary>
        /// <exception cref=""ArgumentException"">If value is NaN or Infinity.</exception>");
                Writer.WLIfText(2, GetObsoleteAttributeOrNull(unit));
                Writer.WL($@"
        public static {_quantity.Name} From{unit.PluralName}(QuantityValue {valueParamName})
        {{
            {_valueType} value = ({_valueType}) {valueParamName};
            return new {_quantity.Name}(value, {_unitEnumName}.{unit.SingularName});
        }}
");
            }

            Writer.WL($@"
        /// <summary>
        ///     Dynamically convert from value and unit enum <see cref=""{_unitEnumName}"" /> to <see cref=""{_quantity.Name}"" />.
        /// </summary>
        /// <param name=""value"">Value to convert from.</param>
        /// <param name=""fromUnit"">Unit to convert from.</param>
        /// <returns>{_quantity.Name} unit value.</returns>
        public static {_quantity.Name} From(QuantityValue value, {_unitEnumName} fromUnit)
        {{
            return new {_quantity.Name}(({_valueType})value, fromUnit);
        }}

        #endregion
");
        }

        private void GenerateStaticParseMethods()
        {
            Writer.WL($@"
        #region Static Parse Methods

        /// <summary>
        ///     Parse a string with one or two quantities of the format ""&lt;quantity&gt; &lt;unit&gt;"".
        /// </summary>
        /// <param name=""str"">String to parse. Typically in the form: {{number}} {{unit}}</param>
        /// <example>
        ///     Length.Parse(""5.5 m"", new CultureInfo(""en-US""));
        /// </example>
        /// <exception cref=""ArgumentNullException"">The value of 'str' cannot be null. </exception>
        /// <exception cref=""ArgumentException"">
        ///     Expected string to have one or two pairs of quantity and unit in the format
        ///     ""&lt;quantity&gt; &lt;unit&gt;"". Eg. ""5.5 m"" or ""1ft 2in""
        /// </exception>
        /// <exception cref=""AmbiguousUnitParseException"">
        ///     More than one unit is represented by the specified unit abbreviation.
        ///     Example: Volume.Parse(""1 cup"") will throw, because it can refer to any of
        ///     <see cref=""VolumeUnit.MetricCup"" />, <see cref=""VolumeUnit.UsLegalCup"" /> and <see cref=""VolumeUnit.UsCustomaryCup"" />.
        /// </exception>
        /// <exception cref=""UnitsNetException"">
        ///     If anything else goes wrong, typically due to a bug or unhandled case.
        ///     We wrap exceptions in <see cref=""UnitsNetException"" /> to allow you to distinguish
        ///     Units.NET exceptions from other exceptions.
        /// </exception>
        public static {_quantity.Name} Parse(string str)
        {{
            return Parse(str, null);
        }}

        /// <summary>
        ///     Parse a string with one or two quantities of the format ""&lt;quantity&gt; &lt;unit&gt;"".
        /// </summary>
        /// <param name=""str"">String to parse. Typically in the form: {{number}} {{unit}}</param>
        /// <example>
        ///     Length.Parse(""5.5 m"", new CultureInfo(""en-US""));
        /// </example>
        /// <exception cref=""ArgumentNullException"">The value of 'str' cannot be null. </exception>
        /// <exception cref=""ArgumentException"">
        ///     Expected string to have one or two pairs of quantity and unit in the format
        ///     ""&lt;quantity&gt; &lt;unit&gt;"". Eg. ""5.5 m"" or ""1ft 2in""
        /// </exception>
        /// <exception cref=""AmbiguousUnitParseException"">
        ///     More than one unit is represented by the specified unit abbreviation.
        ///     Example: Volume.Parse(""1 cup"") will throw, because it can refer to any of
        ///     <see cref=""VolumeUnit.MetricCup"" />, <see cref=""VolumeUnit.UsLegalCup"" /> and <see cref=""VolumeUnit.UsCustomaryCup"" />.
        /// </exception>
        /// <exception cref=""UnitsNetException"">
        ///     If anything else goes wrong, typically due to a bug or unhandled case.
        ///     We wrap exceptions in <see cref=""UnitsNetException"" /> to allow you to distinguish
        ///     Units.NET exceptions from other exceptions.
        /// </exception>
        /// <param name=""provider"">Format to use when parsing number and unit. Defaults to <see cref=""CultureInfo.CurrentCulture"" /> if null.</param>
        public static {_quantity.Name} Parse(string str, IFormatProvider? provider)
        {{
            return QuantityParser.Default.Parse<{_quantity.Name}, {_unitEnumName}>(
                str,
                provider,
                From);
        }}

        /// <summary>
        ///     Try to parse a string with one or two quantities of the format ""&lt;quantity&gt; &lt;unit&gt;"".
        /// </summary>
        /// <param name=""str"">String to parse. Typically in the form: {{number}} {{unit}}</param>
        /// <param name=""result"">Resulting unit quantity if successful.</param>
        /// <example>
        ///     Length.Parse(""5.5 m"", new CultureInfo(""en-US""));
        /// </example>
        public static bool TryParse(string? str, out {_quantity.Name} result)
        {{
            return TryParse(str, null, out result);
        }}

        /// <summary>
        ///     Try to parse a string with one or two quantities of the format ""&lt;quantity&gt; &lt;unit&gt;"".
        /// </summary>
        /// <param name=""str"">String to parse. Typically in the form: {{number}} {{unit}}</param>
        /// <param name=""result"">Resulting unit quantity if successful.</param>
        /// <returns>True if successful, otherwise false.</returns>
        /// <example>
        ///     Length.Parse(""5.5 m"", new CultureInfo(""en-US""));
        /// </example>
        /// <param name=""provider"">Format to use when parsing number and unit. Defaults to <see cref=""CultureInfo.CurrentCulture"" /> if null.</param>
        public static bool TryParse(string? str, IFormatProvider? provider, out {_quantity.Name} result)
        {{
            return QuantityParser.Default.TryParse<{_quantity.Name}, {_unitEnumName}>(
                str,
                provider,
                From,
                out result);
        }}

        /// <summary>
        ///     Parse a unit string.
        /// </summary>
        /// <param name=""str"">String to parse. Typically in the form: {{number}} {{unit}}</param>
        /// <example>
        ///     Length.ParseUnit(""m"", new CultureInfo(""en-US""));
        /// </example>
        /// <exception cref=""ArgumentNullException"">The value of 'str' cannot be null. </exception>
        /// <exception cref=""UnitsNetException"">Error parsing string.</exception>
        public static {_unitEnumName} ParseUnit(string str)
        {{
            return ParseUnit(str, null);
        }}

        /// <summary>
        ///     Parse a unit string.
        /// </summary>
        /// <param name=""str"">String to parse. Typically in the form: {{number}} {{unit}}</param>
        /// <param name=""provider"">Format to use when parsing number and unit. Defaults to <see cref=""CultureInfo.CurrentCulture"" /> if null.</param>
        /// <example>
        ///     Length.ParseUnit(""m"", new CultureInfo(""en-US""));
        /// </example>
        /// <exception cref=""ArgumentNullException"">The value of 'str' cannot be null. </exception>
        /// <exception cref=""UnitsNetException"">Error parsing string.</exception>
        public static {_unitEnumName} ParseUnit(string str, IFormatProvider? provider)
        {{
            return UnitParser.Default.Parse<{_unitEnumName}>(str, provider);
        }}

        /// <inheritdoc cref=""TryParseUnit(string,IFormatProvider,out UnitsNet.Units.{_unitEnumName})""/>
        public static bool TryParseUnit(string str, out {_unitEnumName} unit)
        {{
            return TryParseUnit(str, null, out unit);
        }}

        /// <summary>
        ///     Parse a unit string.
        /// </summary>
        /// <param name=""str"">String to parse. Typically in the form: {{number}} {{unit}}</param>
        /// <param name=""unit"">The parsed unit if successful.</param>
        /// <returns>True if successful, otherwise false.</returns>
        /// <example>
        ///     Length.TryParseUnit(""m"", new CultureInfo(""en-US""));
        /// </example>
        /// <param name=""provider"">Format to use when parsing number and unit. Defaults to <see cref=""CultureInfo.CurrentCulture"" /> if null.</param>
        public static bool TryParseUnit(string str, IFormatProvider? provider, out {_unitEnumName} unit)
        {{
            return UnitParser.Default.TryParse<{_unitEnumName}>(str, provider, out unit);
        }}

        #endregion
");
        }

        private void GenerateArithmeticOperators()
        {
            if (!_quantity.GenerateArithmetic) return;

            // Logarithmic units required different arithmetic
            if (_quantity.Logarithmic)
            {
                GenerateLogarithmicArithmeticOperators();
                return;
            }

            Writer.WL($@"
        #region Arithmetic Operators

        /// <summary>Negate the value.</summary>
        public static {_quantity.Name} operator -({_quantity.Name} right)
        {{
            return new {_quantity.Name}(-right.Value, right.Unit);
        }}

        /// <summary>Get <see cref=""{_quantity.Name}""/> from adding two <see cref=""{_quantity.Name}""/>.</summary>
        public static {_quantity.Name} operator +({_quantity.Name} left, {_quantity.Name} right)
        {{
            return new {_quantity.Name}(left.Value + right.ToUnit(left.Unit).Value, left.Unit);
        }}

        /// <summary>Get <see cref=""{_quantity.Name}""/> from subtracting two <see cref=""{_quantity.Name}""/>.</summary>
        public static {_quantity.Name} operator -({_quantity.Name} left, {_quantity.Name} right)
        {{
            return new {_quantity.Name}(left.Value - right.ToUnit(left.Unit).Value, left.Unit);
        }}

        /// <summary>Get <see cref=""{_quantity.Name}""/> from multiplying value and <see cref=""{_quantity.Name}""/>.</summary>
        public static {_quantity.Name} operator *({_valueType} left, {_quantity.Name} right)
        {{
            return new {_quantity.Name}(left * right.Value, right.Unit);
        }}

        /// <summary>Get <see cref=""{_quantity.Name}""/> from multiplying value and <see cref=""{_quantity.Name}""/>.</summary>
        public static {_quantity.Name} operator *({_quantity.Name} left, {_valueType} right)
        {{
            return new {_quantity.Name}(left.Value * right, left.Unit);
        }}

        /// <summary>Get <see cref=""{_quantity.Name}""/> from dividing <see cref=""{_quantity.Name}""/> by value.</summary>
        public static {_quantity.Name} operator /({_quantity.Name} left, {_valueType} right)
        {{
            return new {_quantity.Name}(left.Value / right, left.Unit);
        }}

        /// <summary>Get ratio value from dividing <see cref=""{_quantity.Name}""/> by <see cref=""{_quantity.Name}""/>.</summary>
        public static {_quantity.ValueType} operator /({_quantity.Name} left, {_quantity.Name} right)
        {{
            return left.{_baseUnit.PluralName} / right.{_baseUnit.PluralName};
        }}

        #endregion
");
        }

        private void GenerateLogarithmicArithmeticOperators()
        {
            var scalingFactor = _quantity.LogarithmicScalingFactor;
            // Most logarithmic operators need a simple scaling factor of 10. However, certain units such as voltage ratio need to use 20 instead.
            var x = (10 * scalingFactor).ToString();
            Writer.WL($@"
        #region Logarithmic Arithmetic Operators

        /// <summary>Negate the value.</summary>
        public static {_quantity.Name} operator -({_quantity.Name} right)
        {{
            return new {_quantity.Name}(-right.Value, right.Unit);
        }}

        /// <summary>Get <see cref=""{_quantity.Name}""/> from logarithmic addition of two <see cref=""{_quantity.Name}""/>.</summary>
        public static {_quantity.Name} operator +({_quantity.Name} left, {_quantity.Name} right)
        {{
            // Logarithmic addition
            // Formula: {x} * log10(10^(x/{x}) + 10^(y/{x}))
            return new {_quantity.Name}({x} * Math.Log10(Math.Pow(10, left.Value / {x}) + Math.Pow(10, right.ToUnit(left.Unit).Value / {x})), left.Unit);
        }}

        /// <summary>Get <see cref=""{_quantity.Name}""/> from logarithmic subtraction of two <see cref=""{_quantity.Name}""/>.</summary>
        public static {_quantity.Name} operator -({_quantity.Name} left, {_quantity.Name} right)
        {{
            // Logarithmic subtraction
            // Formula: {x} * log10(10^(x/{x}) - 10^(y/{x}))
            return new {_quantity.Name}({x} * Math.Log10(Math.Pow(10, left.Value / {x}) - Math.Pow(10, right.ToUnit(left.Unit).Value / {x})), left.Unit);
        }}

        /// <summary>Get <see cref=""{_quantity.Name}""/> from logarithmic multiplication of value and <see cref=""{_quantity.Name}""/>.</summary>
        public static {_quantity.Name} operator *({_valueType} left, {_quantity.Name} right)
        {{
            // Logarithmic multiplication = addition
            return new {_quantity.Name}(left + right.Value, right.Unit);
        }}

        /// <summary>Get <see cref=""{_quantity.Name}""/> from logarithmic multiplication of value and <see cref=""{_quantity.Name}""/>.</summary>
        public static {_quantity.Name} operator *({_quantity.Name} left, double right)
        {{
            // Logarithmic multiplication = addition
            return new {_quantity.Name}(left.Value + ({_valueType})right, left.Unit);
        }}

        /// <summary>Get <see cref=""{_quantity.Name}""/> from logarithmic division of <see cref=""{_quantity.Name}""/> by value.</summary>
        public static {_quantity.Name} operator /({_quantity.Name} left, double right)
        {{
            // Logarithmic division = subtraction
            return new {_quantity.Name}(left.Value - ({_valueType})right, left.Unit);
        }}

        /// <summary>Get ratio value from logarithmic division of <see cref=""{_quantity.Name}""/> by <see cref=""{_quantity.Name}""/>.</summary>
        public static double operator /({_quantity.Name} left, {_quantity.Name} right)
        {{
            // Logarithmic division = subtraction
            return Convert.ToDouble(left.Value - right.ToUnit(left.Unit).Value);
        }}

        #endregion
" );
        }

        private void GenerateEqualityAndComparison()
        {
            Writer.WL($@"
        #region Equality / IComparable

        /// <summary>Returns true if less or equal to.</summary>
        public static bool operator <=({_quantity.Name} left, {_quantity.Name} right)
        {{
            return left.Value <= right.ToUnit(left.Unit).Value;
        }}

        /// <summary>Returns true if greater than or equal to.</summary>
        public static bool operator >=({_quantity.Name} left, {_quantity.Name} right)
        {{
            return left.Value >= right.ToUnit(left.Unit).Value;
        }}

        /// <summary>Returns true if less than.</summary>
        public static bool operator <({_quantity.Name} left, {_quantity.Name} right)
        {{
            return left.Value < right.ToUnit(left.Unit).Value;
        }}

        /// <summary>Returns true if greater than.</summary>
        public static bool operator >({_quantity.Name} left, {_quantity.Name} right)
        {{
            return left.Value > right.ToUnit(left.Unit).Value;
        }}

        // We use obsolete attribute to communicate the preferred equality members to use.
        // CS0809: Obsolete member 'memberA' overrides non-obsolete member 'memberB'.
        #pragma warning disable CS0809

        /// <summary>Indicates strict equality of two <see cref=""{_quantity.Name}""/> quantities, where both <see cref=""Value"" /> and <see cref=""Unit"" /> are exactly equal.</summary>
        /// <remarks>Consider using <see cref=""Equals({_quantity.Name}, {_valueType}, ComparisonType)""/> to check equality across different units and to specify a floating-point number error tolerance.</remarks>
        [Obsolete(""For null checks, use `x is null` syntax to not invoke overloads. For quantity comparisons, use Equals({_quantity.Name}, {_valueType}, ComparisonType) to check equality across different units and to specify a floating-point number error tolerance."")]
        public static bool operator ==({_quantity.Name} left, {_quantity.Name} right)
        {{
            return left.Equals(right);
        }}

        /// <summary>Indicates strict inequality of two <see cref=""{_quantity.Name}""/> quantities, where both <see cref=""Value"" /> and <see cref=""Unit"" /> are exactly equal.</summary>
        /// <remarks>Consider using <see cref=""Equals({_quantity.Name}, {_valueType}, ComparisonType)""/> to check equality across different units and to specify a floating-point number error tolerance.</remarks>
        [Obsolete(""For null checks, use `x is not null` syntax to not invoke overloads. For quantity comparisons, use Equals({_quantity.Name}, {_valueType}, ComparisonType) to check equality across different units and to specify a floating-point number error tolerance."")]
        public static bool operator !=({_quantity.Name} left, {_quantity.Name} right)
        {{
            return !(left == right);
        }}

        /// <inheritdoc />
        /// <summary>Indicates strict equality of two <see cref=""{_quantity.Name}""/> quantities, where both <see cref=""Value"" /> and <see cref=""Unit"" /> are exactly equal.</summary>
        /// <remarks>Consider using <see cref=""Equals({_quantity.Name}, {_valueType}, ComparisonType)""/> to check equality across different units and to specify a floating-point number error tolerance.</remarks>
        [Obsolete(""Consider using Equals({_quantity.Name}, {_valueType}, ComparisonType) to check equality across different units and to specify a floating-point number error tolerance."")]
        public override bool Equals(object? obj)
        {{
            if (obj is null || !(obj is {_quantity.Name} otherQuantity))
                return false;

            return Equals(otherQuantity);
        }}

        /// <inheritdoc />
        /// <summary>Indicates strict equality of two <see cref=""{_quantity.Name}""/> quantities, where both <see cref=""Value"" /> and <see cref=""Unit"" /> are exactly equal.</summary>
        /// <remarks>Consider using <see cref=""Equals({_quantity.Name}, {_valueType}, ComparisonType)""/> to check equality across different units and to specify a floating-point number error tolerance.</remarks>
        [Obsolete(""Consider using Equals({_quantity.Name}, {_valueType}, ComparisonType) to check equality across different units and to specify a floating-point number error tolerance."")]
        public bool Equals({_quantity.Name} other)
        {{
            return new {{ Value, Unit }}.Equals(new {{ other.Value, other.Unit }});
        }}

        #pragma warning restore CS0809

        /// <summary>Compares the current <see cref=""{_quantity.Name}""/> with another object of the same type and returns an integer that indicates whether the current instance precedes, follows, or occurs in the same position in the sort order as the other when converted to the same unit.</summary>
        /// <param name=""obj"">An object to compare with this instance.</param>
        /// <exception cref=""T:System.ArgumentException"">
        ///    <paramref name=""obj"" /> is not the same type as this instance.
        /// </exception>
        /// <returns>A value that indicates the relative order of the quantities being compared. The return value has these meanings:
        ///     <list type=""table"">
        ///         <listheader><term> Value</term><description> Meaning</description></listheader>
        ///         <item><term> Less than zero</term><description> This instance precedes <paramref name=""obj"" /> in the sort order.</description></item>
        ///         <item><term> Zero</term><description> This instance occurs in the same position in the sort order as <paramref name=""obj"" />.</description></item>
        ///         <item><term> Greater than zero</term><description> This instance follows <paramref name=""obj"" /> in the sort order.</description></item>
        ///     </list>
        /// </returns>
        public int CompareTo(object? obj)
        {{
            if (obj is null) throw new ArgumentNullException(nameof(obj));
            if (!(obj is {_quantity.Name} otherQuantity)) throw new ArgumentException(""Expected type {_quantity.Name}."", nameof(obj));

            return CompareTo(otherQuantity);
        }}

        /// <summary>Compares the current <see cref=""{_quantity.Name}""/> with another <see cref=""{_quantity.Name}""/> and returns an integer that indicates whether the current instance precedes, follows, or occurs in the same position in the sort order as the other when converted to the same unit.</summary>
        /// <param name=""other"">A quantity to compare with this instance.</param>
        /// <returns>A value that indicates the relative order of the quantities being compared. The return value has these meanings:
        ///     <list type=""table"">
        ///         <listheader><term> Value</term><description> Meaning</description></listheader>
        ///         <item><term> Less than zero</term><description> This instance precedes <paramref name=""other"" /> in the sort order.</description></item>
        ///         <item><term> Zero</term><description> This instance occurs in the same position in the sort order as <paramref name=""other"" />.</description></item>
        ///         <item><term> Greater than zero</term><description> This instance follows <paramref name=""other"" /> in the sort order.</description></item>
        ///     </list>
        /// </returns>
        public int CompareTo({_quantity.Name} other)
        {{
            return _value.CompareTo(other.ToUnit(this.Unit).Value);
        }}

        /// <summary>
        ///     <para>
        ///     Compare equality to another {_quantity.Name} within the given absolute or relative tolerance.
        ///     </para>
        ///     <para>
        ///     Relative tolerance is defined as the maximum allowable absolute difference between this quantity's value and
        ///     <paramref name=""other""/> as a percentage of this quantity's value. <paramref name=""other""/> will be converted into
        ///     this quantity's unit for comparison. A relative tolerance of 0.01 means the absolute difference must be within +/- 1% of
        ///     this quantity's value to be considered equal.
        ///     <example>
        ///     In this example, the two quantities will be equal if the value of b is within +/- 1% of a (0.02m or 2cm).
        ///     <code>
        ///     var a = Length.FromMeters(2.0);
        ///     var b = Length.FromInches(50.0);
        ///     a.Equals(b, 0.01, ComparisonType.Relative);
        ///     </code>
        ///     </example>
        ///     </para>
        ///     <para>
        ///     Absolute tolerance is defined as the maximum allowable absolute difference between this quantity's value and
        ///     <paramref name=""other""/> as a fixed number in this quantity's unit. <paramref name=""other""/> will be converted into
        ///     this quantity's unit for comparison.
        ///     <example>
        ///     In this example, the two quantities will be equal if the value of b is within 0.01 of a (0.01m or 1cm).
        ///     <code>
        ///     var a = Length.FromMeters(2.0);
        ///     var b = Length.FromInches(50.0);
        ///     a.Equals(b, 0.01, ComparisonType.Absolute);
        ///     </code>
        ///     </example>
        ///     </para>
        ///     <para>
        ///     Note that it is advised against specifying zero difference, due to the nature
        ///     of floating-point operations and using {_valueType} internally.
        ///     </para>
        /// </summary>
        /// <param name=""other"">The other quantity to compare to.</param>
        /// <param name=""tolerance"">The absolute or relative tolerance value. Must be greater than or equal to 0.</param>
        /// <param name=""comparisonType"">The comparison type: either relative or absolute.</param>
        /// <returns>True if the absolute difference between the two values is not greater than the specified relative or absolute tolerance.</returns>
        public bool Equals({_quantity.Name} other, {_quantity.ValueType} tolerance, ComparisonType comparisonType)
        {{
            if (tolerance < 0)
                throw new ArgumentOutOfRangeException(""tolerance"", ""Tolerance must be greater than or equal to 0."");

            {_quantity.ValueType} thisValue = this.Value;
            {_quantity.ValueType} otherValueInThisUnits = other.As(this.Unit);

            return UnitsNet.Comparison.Equals(thisValue, otherValueInThisUnits, tolerance, comparisonType);
        }}

        /// <summary>
        ///     Returns the hash code for this instance.
        /// </summary>
        /// <returns>A hash code for the current {_quantity.Name}.</returns>
        public override int GetHashCode()
        {{
            return new {{ Info.Name, Value, Unit }}.GetHashCode();
        }}

        #endregion
");
        }

        private void GenerateConversionMethods()
        {
            Writer.WL($@"
        #region Conversion Methods

        /// <summary>
        ///     Convert to the unit representation <paramref name=""unit"" />.
        /// </summary>
        /// <returns>Value converted to the specified unit.</returns>
        public {_quantity.ValueType} As({_unitEnumName} unit)
        {{
            if (Unit == unit)
                return Value;

            return ToUnit(unit).Value;
        }}
");

            if (_quantity.ValueType == "decimal")
            {
                Writer.WL($@"

        double IQuantity<{_unitEnumName}>.As({_unitEnumName} unit)
        {{
            return (double)As(unit);
        }}
");
            }

            Writer.WL($@"

        /// <inheritdoc cref=""IQuantity.As(UnitSystem)""/>
        public {_quantity.ValueType} As(UnitSystem unitSystem)
        {{
            if (unitSystem is null)
                throw new ArgumentNullException(nameof(unitSystem));

            var unitInfos = Info.GetUnitInfosFor(unitSystem.BaseUnits);

            var firstUnitInfo = unitInfos.FirstOrDefault();
            if (firstUnitInfo == null)
                throw new ArgumentException(""No units were found for the given UnitSystem."", nameof(unitSystem));

            return As(firstUnitInfo.Value);
        }}
");

            if (_quantity.ValueType == "decimal")
            {
                Writer.WL($@"
         /// <inheritdoc cref=""IQuantity.As(UnitSystem)""/>
        double IQuantity.As(UnitSystem unitSystem)
        {{
            return (double)As(unitSystem);
        }}
");
            }

            Writer.WL($@"
        /// <inheritdoc />
        double IQuantity.As(Enum unit)
        {{
            if (!(unit is {_unitEnumName} typedUnit))
                throw new ArgumentException($""The given unit is of type {{unit.GetType()}}. Only {{typeof({_unitEnumName})}} is supported."", nameof(unit));

            return (double)As(typedUnit);
        }}

        /// <inheritdoc />
        {_quantity.ValueType} IValueQuantity<{_quantity.ValueType}>.As(Enum unit)
        {{
            if (!(unit is {_unitEnumName} typedUnit))
                throw new ArgumentException($""The given unit is of type {{unit.GetType()}}. Only {{typeof({_unitEnumName})}} is supported."", nameof(unit));

            return As(typedUnit);
        }}

        /// <summary>
        ///     Converts this {_quantity.Name} to another {_quantity.Name} with the unit representation <paramref name=""unit"" />.
        /// </summary>
        /// <param name=""unit"">The unit to convert to.</param>
        /// <returns>A {_quantity.Name} with the specified unit.</returns>
        public {_quantity.Name} ToUnit({_unitEnumName} unit)
        {{
            return ToUnit(unit, DefaultConversionFunctions);
        }}

        /// <summary>
        ///     Converts this <see cref=""{_quantity.Name}""/> to another <see cref=""{_quantity.Name}""/> using the given <paramref name=""unitConverter""/> with the unit representation <paramref name=""unit"" />.
        /// </summary>
        /// <param name=""unit"">The unit to convert to.</param>
        /// <param name=""unitConverter"">The <see cref=""UnitConverter""/> to use for the conversion.</param>
        /// <returns>A {_quantity.Name} with the specified unit.</returns>
        public {_quantity.Name} ToUnit({_unitEnumName} unit, UnitConverter unitConverter)
        {{
            if (TryToUnit(unit, out var converted))
            {{
                // Try to convert using the auto-generated conversion methods.
                return converted!.Value;
            }}
            else if (unitConverter.TryGetConversionFunction((typeof({_quantity.Name}), Unit, typeof({_quantity.Name}), unit), out var conversionFunction))
            {{
                // See if the unit converter has an extensibility conversion registered.
                return ({_quantity.Name})conversionFunction(this);
            }}
            else if (Unit != BaseUnit)
            {{
                // Conversion to requested unit NOT found. Try to convert to BaseUnit, and then from BaseUnit to requested unit.
                var inBaseUnits = ToUnit(BaseUnit);
                return inBaseUnits.ToUnit(unit);
            }}
            else
            {{
                // No possible conversion
                throw new NotImplementedException($""Can not convert {{Unit}} to {{unit}}."");
            }}
        }}

        /// <summary>
        ///     Attempts to convert this <see cref=""{_quantity.Name}""/> to another <see cref=""{_quantity.Name}""/> with the unit representation <paramref name=""unit"" />.
        /// </summary>
        /// <param name=""unit"">The unit to convert to.</param>
        /// <param name=""converted"">The converted <see cref=""{_quantity.Name}""/> in <paramref name=""unit""/>, if successful.</param>
        /// <returns>True if successful, otherwise false.</returns>
        private bool TryToUnit({_quantity.Name}Unit unit, [NotNullWhen(true)] out {_quantity.Name}? converted)
        {{
            if (Unit == unit)
            {{
                converted = this;
                return true;
            }}

            {_quantity.Name}? convertedOrNull = (Unit, unit) switch
            {{
                // {_quantity.Name}Unit -> BaseUnit");

            foreach (Unit unit in _quantity.Units)
            {
                if (unit.SingularName == _quantity.BaseUnit) continue;

                var func = unit.FromUnitToBaseFunc.Replace("{x}", "_value");
                Writer.WL($@"
                ({_quantity.Name}Unit.{unit.SingularName}, {_unitEnumName}.{_quantity.BaseUnit}) => new {_quantity.Name}({func}, {_unitEnumName}.{_quantity.BaseUnit}),");
            }

            Writer.WL();
            Writer.WL($@"

                // BaseUnit -> {_quantity.Name}Unit");
            foreach(Unit unit in _quantity.Units)
            {
                if (unit.SingularName == _quantity.BaseUnit) continue;

                var func = unit.FromBaseToUnitFunc.Replace("{x}", "_value");
                Writer.WL($@"
                ({_unitEnumName}.{_quantity.BaseUnit}, {_quantity.Name}Unit.{unit.SingularName}) => new {_quantity.Name}({func}, {_quantity.Name}Unit.{unit.SingularName}),");
            }

            Writer.WL();
            Writer.WL($@"
                _ => null
            }};

            if (convertedOrNull is null)
            {{
                converted = default;
                return false;
            }}

            converted = convertedOrNull.Value;
            return true;
        }}

        /// <inheritdoc />
        IQuantity IQuantity.ToUnit(Enum unit)
        {{
            if (!(unit is {_unitEnumName} typedUnit))
                throw new ArgumentException($""The given unit is of type {{unit.GetType()}}. Only {{typeof({_unitEnumName})}} is supported."", nameof(unit));

            return ToUnit(typedUnit, DefaultConversionFunctions);
        }}

        /// <inheritdoc cref=""IQuantity.ToUnit(UnitSystem)""/>
        public {_quantity.Name} ToUnit(UnitSystem unitSystem)
        {{
            if (unitSystem is null)
                throw new ArgumentNullException(nameof(unitSystem));

            var unitInfos = Info.GetUnitInfosFor(unitSystem.BaseUnits);

            var firstUnitInfo = unitInfos.FirstOrDefault();
            if (firstUnitInfo == null)
                throw new ArgumentException(""No units were found for the given UnitSystem."", nameof(unitSystem));

            return ToUnit(firstUnitInfo.Value);
        }}

        /// <inheritdoc />
        IQuantity IQuantity.ToUnit(UnitSystem unitSystem) => ToUnit(unitSystem);

        /// <inheritdoc />
        IQuantity<{_unitEnumName}> IQuantity<{_unitEnumName}>.ToUnit({_unitEnumName} unit) => ToUnit(unit);

        /// <inheritdoc />
        IQuantity<{_unitEnumName}> IQuantity<{_unitEnumName}>.ToUnit(UnitSystem unitSystem) => ToUnit(unitSystem);

        #endregion
");
        }

        private void GenerateToString()
        {
            Writer.WL($@"
        #region ToString Methods

        /// <summary>
        ///     Gets the default string representation of value and unit.
        /// </summary>
        /// <returns>String representation.</returns>
        public override string ToString()
        {{
            return ToString(null, null);
        }}

        /// <summary>
        ///     Gets the default string representation of value and unit using the given format provider.
        /// </summary>
        /// <returns>String representation.</returns>
        /// <param name=""provider"">Format to use for localization and number formatting. Defaults to <see cref=""CultureInfo.CurrentCulture"" /> if null.</param>
        public string ToString(IFormatProvider? provider)
        {{
            return ToString(null, provider);
        }}

        /// <inheritdoc cref=""QuantityFormatter.Format{{TUnitType}}(IQuantity{{TUnitType}}, string, IFormatProvider)""/>
        /// <summary>
        /// Gets the string representation of this instance in the specified format string using <see cref=""CultureInfo.CurrentCulture"" />.
        /// </summary>
        /// <param name=""format"">The format string.</param>
        /// <returns>The string representation.</returns>
        public string ToString(string? format)
        {{
            return ToString(format, null);
        }}

        /// <inheritdoc cref=""QuantityFormatter.Format{{TUnitType}}(IQuantity{{TUnitType}}, string, IFormatProvider)""/>
        /// <summary>
        /// Gets the string representation of this instance in the specified format string using the specified format provider, or <see cref=""CultureInfo.CurrentCulture"" /> if null.
        /// </summary>
        /// <param name=""format"">The format string.</param>
        /// <param name=""provider"">Format to use for localization and number formatting. Defaults to <see cref=""CultureInfo.CurrentCulture"" /> if null.</param>
        /// <returns>The string representation.</returns>
        public string ToString(string? format, IFormatProvider? provider)
        {{
            return QuantityFormatter.Format<{_unitEnumName}>(this, format, provider);
        }}

        #endregion
" );
        }

        private void GenerateIConvertibleMethods()
        {
            Writer.WL($@"
        #region IConvertible Methods

        TypeCode IConvertible.GetTypeCode()
        {{
            return TypeCode.Object;
        }}

        bool IConvertible.ToBoolean(IFormatProvider? provider)
        {{
            throw new InvalidCastException($""Converting {{typeof({_quantity.Name})}} to bool is not supported."");
        }}

        byte IConvertible.ToByte(IFormatProvider? provider)
        {{
            return Convert.ToByte(_value);
        }}

        char IConvertible.ToChar(IFormatProvider? provider)
        {{
            throw new InvalidCastException($""Converting {{typeof({_quantity.Name})}} to char is not supported."");
        }}

        DateTime IConvertible.ToDateTime(IFormatProvider? provider)
        {{
            throw new InvalidCastException($""Converting {{typeof({_quantity.Name})}} to DateTime is not supported."");
        }}

        decimal IConvertible.ToDecimal(IFormatProvider? provider)
        {{
            return Convert.ToDecimal(_value);
        }}

        double IConvertible.ToDouble(IFormatProvider? provider)
        {{
            return Convert.ToDouble(_value);
        }}

        short IConvertible.ToInt16(IFormatProvider? provider)
        {{
            return Convert.ToInt16(_value);
        }}

        int IConvertible.ToInt32(IFormatProvider? provider)
        {{
            return Convert.ToInt32(_value);
        }}

        long IConvertible.ToInt64(IFormatProvider? provider)
        {{
            return Convert.ToInt64(_value);
        }}

        sbyte IConvertible.ToSByte(IFormatProvider? provider)
        {{
            return Convert.ToSByte(_value);
        }}

        float IConvertible.ToSingle(IFormatProvider? provider)
        {{
            return Convert.ToSingle(_value);
        }}

        string IConvertible.ToString(IFormatProvider? provider)
        {{
<<<<<<< HEAD
            return ToString(provider);
=======
            return ToString(null, provider);
>>>>>>> 01bdbaa4
        }}

        object IConvertible.ToType(Type conversionType, IFormatProvider? provider)
        {{
            if (conversionType == typeof({_quantity.Name}))
                return this;
            else if (conversionType == typeof({_unitEnumName}))
                return Unit;
            else if (conversionType == typeof(QuantityInfo))
                return {_quantity.Name}.Info;
            else if (conversionType == typeof(BaseDimensions))
                return {_quantity.Name}.BaseDimensions;
            else
                throw new InvalidCastException($""Converting {{typeof({_quantity.Name})}} to {{conversionType}} is not supported."");
        }}

        ushort IConvertible.ToUInt16(IFormatProvider? provider)
        {{
            return Convert.ToUInt16(_value);
        }}

        uint IConvertible.ToUInt32(IFormatProvider? provider)
        {{
            return Convert.ToUInt32(_value);
        }}

        ulong IConvertible.ToUInt64(IFormatProvider? provider)
        {{
            return Convert.ToUInt64(_value);
        }}

        #endregion");
        }

        /// <inheritdoc cref="GetObsoleteAttributeOrNull(string)"/>
        private static string? GetObsoleteAttributeOrNull(Quantity quantity) => GetObsoleteAttributeOrNull(quantity.ObsoleteText);

        /// <inheritdoc cref="GetObsoleteAttributeOrNull(string)"/>
        private static string? GetObsoleteAttributeOrNull(Unit unit) => GetObsoleteAttributeOrNull(unit.ObsoleteText);

        /// <summary>
        /// Returns the Obsolete attribute if ObsoleteText has been defined on the JSON input - otherwise returns empty string
        /// It is up to the consumer to wrap any padding/new lines in order to keep to correct indentation formats
        /// </summary>
        private static string? GetObsoleteAttributeOrNull(string? obsoleteText) => string.IsNullOrWhiteSpace(obsoleteText)
            ? null
            : $"[Obsolete(\"{obsoleteText}\")]";
    }
}<|MERGE_RESOLUTION|>--- conflicted
+++ resolved
@@ -1215,11 +1215,7 @@
 
         string IConvertible.ToString(IFormatProvider? provider)
         {{
-<<<<<<< HEAD
-            return ToString(provider);
-=======
             return ToString(null, provider);
->>>>>>> 01bdbaa4
         }}
 
         object IConvertible.ToType(Type conversionType, IFormatProvider? provider)
