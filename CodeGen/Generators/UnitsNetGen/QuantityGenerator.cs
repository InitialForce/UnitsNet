﻿// Licensed under MIT No Attribution, see LICENSE file at the root.
// Copyright 2013 Andreas Gullberg Larsen (andreas.larsen84@gmail.com). Maintained at https://github.com/angularsen/UnitsNet.

using System;
using System.Linq;
using CodeGen.Helpers;
using CodeGen.JsonTypes;

namespace CodeGen.Generators.UnitsNetGen
{
    internal class QuantityGenerator : GeneratorBase
    {
        private readonly Quantity _quantity;

        private readonly bool _isDimensionless;
        private readonly string _unitEnumName;
        private readonly string _valueType;
        private readonly Unit _baseUnit;

        public QuantityGenerator(Quantity quantity)
        {
            _quantity = quantity ?? throw new ArgumentNullException(nameof(quantity));

            _baseUnit = quantity.Units.FirstOrDefault(u => u.SingularName == _quantity.BaseUnit) ??
                        throw new ArgumentException($"No unit found with SingularName equal to BaseUnit [{_quantity.BaseUnit}]. This unit must be defined.",
                            nameof(quantity));

            _valueType = quantity.BaseType;
            _unitEnumName = $"{quantity.Name}Unit";

            BaseDimensions baseDimensions = quantity.BaseDimensions;
            _isDimensionless = baseDimensions == null ||
                              baseDimensions.L == 0 &&
                              baseDimensions.M == 0 &&
                              baseDimensions.T == 0 &&
                              baseDimensions.I == 0 &&
                              baseDimensions.Θ == 0 &&
                              baseDimensions.N == 0 &&
                              baseDimensions.J == 0;

        }

        public override string Generate()
        {
            Writer.WL(GeneratedFileHeader);
            Writer.WL(@"
using System;
using System.Globalization;
using System.Linq;
using System.Runtime.Serialization;
using JetBrains.Annotations;
using UnitsNet.InternalHelpers;
using UnitsNet.Units;

#nullable enable

// ReSharper disable once CheckNamespace

namespace UnitsNet
{");
            Writer.WL($@"
    /// <inheritdoc />
    /// <summary>
    ///     {_quantity.XmlDoc}
    /// </summary>");

            Writer.WLCondition(_quantity.XmlDocRemarks.HasText(), $@"
    /// <remarks>
    ///     {_quantity.XmlDocRemarks}
    /// </remarks>");

            Writer.WLIfText(1, GetObsoleteAttributeOrNull(_quantity));
            Writer.W(@$"
    [DataContract]
    public partial struct {_quantity.Name} : IQuantity<{_unitEnumName}>, ");
            if (_quantity.BaseType == "decimal")
            {
                Writer.W("IDecimalQuantity, ");
            }

            Writer.WL($"IEquatable<{_quantity.Name}>, IComparable, IComparable<{_quantity.Name}>, IConvertible, IFormattable");
            Writer.WL($@"
    {{
        /// <summary>
        ///     The numeric value this quantity was constructed with.
        /// </summary>
        [DataMember(Name = ""Value"", Order = 0)]
        private readonly {_quantity.BaseType} _value;

        /// <summary>
        ///     The unit this quantity was constructed with.
        /// </summary>
        [DataMember(Name = ""Unit"", Order = 1)]
        private readonly {_unitEnumName}? _unit;
");
            GenerateStaticConstructor();
            GenerateInstanceConstructors();
            GenerateStaticProperties();
            GenerateProperties();
            GenerateConversionProperties();
            GenerateStaticMethods();
            GenerateStaticFactoryMethods();
            GenerateStaticParseMethods();
            GenerateArithmeticOperators();
            GenerateEqualityAndComparison();
            GenerateConversionMethods();
            GenerateToString();
            GenerateIConvertibleMethods();

            Writer.WL($@"
    }}
}}");
            return Writer.ToString();
        }

        private void GenerateStaticConstructor()
        {
            var baseDimensions = _quantity.BaseDimensions;
            Writer.WL($@"
        static {_quantity.Name}()
        {{");
            Writer.WL(_isDimensionless ? $@"
            BaseDimensions = BaseDimensions.Dimensionless;" : $@"
            BaseDimensions = new BaseDimensions({baseDimensions.L}, {baseDimensions.M}, {baseDimensions.T}, {baseDimensions.I}, {baseDimensions.Θ}, {baseDimensions.N}, {baseDimensions.J});");

            Writer.WL($@"
            BaseUnit = {_unitEnumName}.{_quantity.BaseUnit};
            MaxValue = new {_quantity.Name}({_valueType}.MaxValue, BaseUnit);
            MinValue = new {_quantity.Name}({_valueType}.MinValue, BaseUnit);
            QuantityType = QuantityType.{_quantity.Name};
            Units = Enum.GetValues(typeof({_unitEnumName})).Cast<{_unitEnumName}>().Except(new {_unitEnumName}[]{{ {_unitEnumName}.Undefined }}).ToArray();
            Zero = new {_quantity.Name}(0, BaseUnit);
            Info = new QuantityInfo<{_unitEnumName}>(""{_quantity.Name}"",
                new UnitInfo<{_unitEnumName}>[]
                {{");

            foreach (var unit in _quantity.Units)
            {
                var baseUnits = unit.BaseUnits;
                if (baseUnits == null)
                {
                    Writer.WL($@"
                    new UnitInfo<{_unitEnumName}>({_unitEnumName}.{unit.SingularName}, ""{unit.PluralName}"", BaseUnits.Undefined),");
                }
                else
                {
                    var baseUnitsCtorArgs = string.Join(", ",
                        new[]
                        {
                            baseUnits.L != null ? $"length: LengthUnit.{baseUnits.L}" : null,
                            baseUnits.M != null ? $"mass: MassUnit.{baseUnits.M}" : null,
                            baseUnits.T != null ? $"time: DurationUnit.{baseUnits.T}" : null,
                            baseUnits.I != null ? $"current: ElectricCurrentUnit.{baseUnits.I}" : null,
                            baseUnits.Θ != null ? $"temperature: TemperatureUnit.{baseUnits.Θ}" : null,
                            baseUnits.N != null ? $"amount: AmountOfSubstanceUnit.{baseUnits.N}" : null,
                            baseUnits.J != null ? $"luminousIntensity: LuminousIntensityUnit.{baseUnits.J}" : null
                        }.Where(str => str != null));

                    Writer.WL($@"
                    new UnitInfo<{_unitEnumName}>({_unitEnumName}.{unit.SingularName}, ""{unit.PluralName}"", new BaseUnits({baseUnitsCtorArgs})),");
                }
            }

            Writer.WL($@"
                }},
                BaseUnit, Zero, BaseDimensions, QuantityType.{_quantity.Name});

            RegisterDefaultConversions(DefaultConversionFunctions);
        }}
");
        }

        private void GenerateInstanceConstructors()
        {
            Writer.WL($@"
        /// <summary>
        ///     Creates the quantity with the given numeric value and unit.
        /// </summary>
        /// <param name=""value"">The numeric value to construct this quantity with.</param>
        /// <param name=""unit"">The unit representation to construct this quantity with.</param>
        /// <exception cref=""ArgumentException"">If value is NaN or Infinity.</exception>
        public {_quantity.Name}({_quantity.BaseType} value, {_unitEnumName} unit)
        {{
            if(unit == {_unitEnumName}.Undefined)
              throw new ArgumentException(""The quantity can not be created with an undefined unit."", nameof(unit));
");

            Writer.WL(_quantity.BaseType == "double"
                ? @"
            _value = Guard.EnsureValidNumber(value, nameof(value));"
                : @"
            _value = value;");
            Writer.WL($@"
            _unit = unit;
        }}

        /// <summary>
        /// Creates an instance of the quantity with the given numeric value in units compatible with the given <see cref=""UnitSystem""/>.
        /// If multiple compatible units were found, the first match is used.
        /// </summary>
        /// <param name=""value"">The numeric value to construct this quantity with.</param>
        /// <param name=""unitSystem"">The unit system to create the quantity with.</param>
        /// <exception cref=""ArgumentNullException"">The given <see cref=""UnitSystem""/> is null.</exception>
        /// <exception cref=""ArgumentException"">No unit was found for the given <see cref=""UnitSystem""/>.</exception>
        public {_quantity.Name}({_valueType} value, UnitSystem unitSystem)
        {{
            if(unitSystem is null) throw new ArgumentNullException(nameof(unitSystem));

            var unitInfos = Info.GetUnitInfosFor(unitSystem.BaseUnits);
            var firstUnitInfo = unitInfos.FirstOrDefault();
");

            Writer.WL(_quantity.BaseType == "double"
                ? @"
            _value = Guard.EnsureValidNumber(value, nameof(value));"
                : @"
            _value = value;");
            Writer.WL($@"
            _unit = firstUnitInfo?.Value ?? throw new ArgumentException(""No units were found for the given UnitSystem."", nameof(unitSystem));
        }}
");
        }

        private void GenerateStaticProperties()
        {
            Writer.WL($@"
        #region Static Properties

        /// <summary>
        ///     The <see cref=""UnitConverter"" /> containing the default generated conversion functions for <see cref=""{_quantity.Name}"" /> instances.
        /// </summary>
        public static UnitConverter DefaultConversionFunctions {{ get; }} = new UnitConverter();

        /// <inheritdoc cref=""IQuantity.QuantityInfo""/>
        public static QuantityInfo<{_unitEnumName}> Info {{ get; }}

        /// <summary>
        ///     The <see cref=""BaseDimensions"" /> of this quantity.
        /// </summary>
        public static BaseDimensions BaseDimensions {{ get; }}

        /// <summary>
        ///     The base unit of {_quantity.Name}, which is {_quantity.BaseUnit}. All conversions go via this value.
        /// </summary>
        public static {_unitEnumName} BaseUnit {{ get; }}

        /// <summary>
        /// Represents the largest possible value of {_quantity.Name}
        /// </summary>
        [Obsolete(""MaxValue and MinValue will be removed. Choose your own value or use nullability for unbounded lower/upper range checks. See discussion in https://github.com/angularsen/UnitsNet/issues/848."")]
        public static {_quantity.Name} MaxValue {{ get; }}

        /// <summary>
        /// Represents the smallest possible value of {_quantity.Name}
        /// </summary>
        [Obsolete(""MaxValue and MinValue will be removed. Choose your own value or use nullability for unbounded lower/upper range checks. See discussion in https://github.com/angularsen/UnitsNet/issues/848."")]
        public static {_quantity.Name} MinValue {{ get; }}

        /// <summary>
        ///     The <see cref=""QuantityType"" /> of this quantity.
        /// </summary>
        [Obsolete(""QuantityType will be removed in the future. Use the Info property instead."")]
        public static QuantityType QuantityType {{ get; }}

        /// <summary>
        ///     All units of measurement for the {_quantity.Name} quantity.
        /// </summary>
        public static {_unitEnumName}[] Units {{ get; }}

        /// <summary>
        ///     Gets an instance of this quantity with a value of 0 in the base unit {_quantity.BaseUnit}.
        /// </summary>
        public static {_quantity.Name} Zero {{ get; }}

        #endregion
");
        }

        private void GenerateProperties()
        {
            Writer.WL($@"
        #region Properties

        /// <summary>
        ///     The numeric value this quantity was constructed with.
        /// </summary>
        public {_valueType} Value => _value;
");

            // Need to provide explicit interface implementation for decimal quantities like Information
            if (_quantity.BaseType != "double")
                Writer.WL(@"
        double IQuantity.Value => (double) _value;
");
            if (_quantity.BaseType == "decimal")
                Writer.WL(@"
        /// <inheritdoc cref=""IDecimalQuantity.Value""/>
        decimal IDecimalQuantity.Value => _value;
");

            Writer.WL($@"
        Enum IQuantity.Unit => Unit;

        /// <inheritdoc />
        public {_unitEnumName} Unit => _unit.GetValueOrDefault(BaseUnit);

        /// <inheritdoc />
        public QuantityInfo<{_unitEnumName}> QuantityInfo => Info;

        /// <inheritdoc cref=""IQuantity.QuantityInfo""/>
        QuantityInfo IQuantity.QuantityInfo => Info;

        /// <summary>
        ///     The <see cref=""QuantityType"" /> of this quantity.
        /// </summary>
        [Obsolete(""QuantityType will be removed in the future. Use the Info property instead."")]
        public QuantityType Type => QuantityType.{_quantity.Name};

        /// <summary>
        ///     The <see cref=""BaseDimensions"" /> of this quantity.
        /// </summary>
        public BaseDimensions Dimensions => {_quantity.Name}.BaseDimensions;

        #endregion
");
        }

        private void GenerateConversionProperties()
        {
            Writer.WL(@"
        #region Conversion Properties
");
            foreach (var unit in _quantity.Units)
            {
                Writer.WL($@"
        /// <summary>
        ///     Get {_quantity.Name} in {unit.PluralName}.
        /// </summary>");
                Writer.WLIfText(2, GetObsoleteAttributeOrNull(unit));
                Writer.WL($@"
        public double {unit.PluralName} => As({_unitEnumName}.{unit.SingularName});
");
            }

            Writer.WL(@"

        #endregion
");
        }

        private void GenerateStaticMethods()
        {
            Writer.WL($@"

        #region Static Methods

        /// <summary>
        /// Registers the default conversion functions in the given <see cref=""UnitConverter""/> instance.
        /// </summary>
        /// <param name=""unitConverter"">The <see cref=""UnitConverter""/> to register the default conversion functions in.</param>
        internal static void RegisterDefaultConversions(UnitConverter unitConverter)
        {{
            // Register in unit converter: BaseUnit -> {_quantity.Name}Unit");

        foreach(var unit in _quantity.Units)
        {
            if(unit.SingularName == _quantity.BaseUnit)
                continue;

<<<<<<< HEAD
            Writer.WL($@"
            unitConverter.SetConversionFunction<{_quantity.Name}>({_unitEnumName}.{_quantity.BaseUnit}, {_quantity.Name}Unit.{unit.SingularName}, quantity => quantity.ToUnit({_quantity.Name}Unit.{unit.SingularName}));");
=======
        var func = unit.FromBaseToUnitFunc.Replace("{x}", "quantity.Value");
        Writer.WL($@"
            unitConverter.SetConversionFunction<{_quantity.Name}>({_unitEnumName}.{_quantity.BaseUnit}, {_quantity.Name}Unit.{unit.SingularName}, quantity => new {_quantity.Name}({func}, {_quantity.Name}Unit.{unit.SingularName}));");
>>>>>>> e5aba5b7
        }

        Writer.WL($@"
            
            // Register in unit converter: BaseUnit <-> BaseUnit
            unitConverter.SetConversionFunction<{_quantity.Name}>({_unitEnumName}.{_quantity.BaseUnit}, {_unitEnumName}.{_quantity.BaseUnit}, quantity => quantity);

            // Register in unit converter: {_quantity.Name}Unit -> BaseUnit");

        foreach(var unit in _quantity.Units)
        {
            if(unit.SingularName == _quantity.BaseUnit)
                continue;

<<<<<<< HEAD
            Writer.WL($@"
            unitConverter.SetConversionFunction<{_quantity.Name}>({_quantity.Name}Unit.{unit.SingularName}, {_unitEnumName}.{_quantity.BaseUnit}, quantity => quantity.ToBaseUnit());");
        }

        Writer.WL($@"
        }}

        internal static void MapGeneratedLocalizations(UnitAbbreviationsCache unitAbbreviationsCache)
        {{");
            foreach(var unit in _quantity.Units)
            {
                foreach(var localization in unit.Localization)
                {
                    // All units must have a unit abbreviation, so fallback to "" for units with no abbreviations defined in JSON
                    var abbreviationParams = localization.Abbreviations.Any() ?
                        string.Join(", ", localization.Abbreviations.Select(abbr => $@"""{abbr}""")) :
                        $@"""""";

                    Writer.WL($@"
            unitAbbreviationsCache.MapUnitToAbbreviation({_unitEnumName}.{unit.SingularName}, new CultureInfo(""{localization.Culture}""), new string[]{{{abbreviationParams}}});");
                }
            }

            Writer.WL($@"
=======
        var func = unit.FromUnitToBaseFunc.Replace("{x}", "quantity.Value");
        Writer.WL($@"
            unitConverter.SetConversionFunction<{_quantity.Name}>({_quantity.Name}Unit.{unit.SingularName}, {_unitEnumName}.{_quantity.BaseUnit}, quantity => new {_quantity.Name}({func}, {_unitEnumName}.{_quantity.BaseUnit}));");
        }

        Writer.WL($@"
>>>>>>> e5aba5b7
        }}

        /// <summary>
        ///     Get unit abbreviation string.
        /// </summary>
        /// <param name=""unit"">Unit to get abbreviation for.</param>
        /// <returns>Unit abbreviation string.</returns>
        public static string GetAbbreviation({_unitEnumName} unit)
        {{
            return GetAbbreviation(unit, null);
        }}

        /// <summary>
        ///     Get unit abbreviation string.
        /// </summary>
        /// <param name=""unit"">Unit to get abbreviation for.</param>
        /// <returns>Unit abbreviation string.</returns>
        /// <param name=""provider"">Format to use for localization. Defaults to <see cref=""CultureInfo.CurrentUICulture"" /> if null.</param>
        public static string GetAbbreviation({_unitEnumName} unit, IFormatProvider? provider)
        {{
            return UnitAbbreviationsCache.Default.GetDefaultAbbreviation(unit, provider);
        }}

        #endregion
");
        }

        private void GenerateStaticFactoryMethods()
        {
            Writer.WL(@"
        #region Static Factory Methods
");
            foreach (var unit in _quantity.Units)
            {
                var valueParamName = unit.PluralName.ToLowerInvariant();
                Writer.WL($@"
        /// <summary>
        ///     Get {_quantity.Name} from {unit.PluralName}.
        /// </summary>
        /// <exception cref=""ArgumentException"">If value is NaN or Infinity.</exception>");
                Writer.WLIfText(2, GetObsoleteAttributeOrNull(unit));
                Writer.WL($@"
        public static {_quantity.Name} From{unit.PluralName}(QuantityValue {valueParamName})
        {{
            {_valueType} value = ({_valueType}) {valueParamName};
            return new {_quantity.Name}(value, {_unitEnumName}.{unit.SingularName});
        }}");
            }

            Writer.WL();
            Writer.WL($@"
        /// <summary>
        ///     Dynamically convert from value and unit enum <see cref=""{_unitEnumName}"" /> to <see cref=""{_quantity.Name}"" />.
        /// </summary>
        /// <param name=""value"">Value to convert from.</param>
        /// <param name=""fromUnit"">Unit to convert from.</param>
        /// <returns>{_quantity.Name} unit value.</returns>
        public static {_quantity.Name} From(QuantityValue value, {_unitEnumName} fromUnit)
        {{
            return new {_quantity.Name}(({_valueType})value, fromUnit);
        }}

        #endregion
");
        }

        private void GenerateStaticParseMethods()
        {
            Writer.WL($@"
        #region Static Parse Methods

        /// <summary>
        ///     Parse a string with one or two quantities of the format ""&lt;quantity&gt; &lt;unit&gt;"".
        /// </summary>
        /// <param name=""str"">String to parse. Typically in the form: {{number}} {{unit}}</param>
        /// <example>
        ///     Length.Parse(""5.5 m"", new CultureInfo(""en-US""));
        /// </example>
        /// <exception cref=""ArgumentNullException"">The value of 'str' cannot be null. </exception>
        /// <exception cref=""ArgumentException"">
        ///     Expected string to have one or two pairs of quantity and unit in the format
        ///     ""&lt;quantity&gt; &lt;unit&gt;"". Eg. ""5.5 m"" or ""1ft 2in""
        /// </exception>
        /// <exception cref=""AmbiguousUnitParseException"">
        ///     More than one unit is represented by the specified unit abbreviation.
        ///     Example: Volume.Parse(""1 cup"") will throw, because it can refer to any of
        ///     <see cref=""VolumeUnit.MetricCup"" />, <see cref=""VolumeUnit.UsLegalCup"" /> and <see cref=""VolumeUnit.UsCustomaryCup"" />.
        /// </exception>
        /// <exception cref=""UnitsNetException"">
        ///     If anything else goes wrong, typically due to a bug or unhandled case.
        ///     We wrap exceptions in <see cref=""UnitsNetException"" /> to allow you to distinguish
        ///     Units.NET exceptions from other exceptions.
        /// </exception>
        public static {_quantity.Name} Parse(string str)
        {{
            return Parse(str, null);
        }}

        /// <summary>
        ///     Parse a string with one or two quantities of the format ""&lt;quantity&gt; &lt;unit&gt;"".
        /// </summary>
        /// <param name=""str"">String to parse. Typically in the form: {{number}} {{unit}}</param>
        /// <example>
        ///     Length.Parse(""5.5 m"", new CultureInfo(""en-US""));
        /// </example>
        /// <exception cref=""ArgumentNullException"">The value of 'str' cannot be null. </exception>
        /// <exception cref=""ArgumentException"">
        ///     Expected string to have one or two pairs of quantity and unit in the format
        ///     ""&lt;quantity&gt; &lt;unit&gt;"". Eg. ""5.5 m"" or ""1ft 2in""
        /// </exception>
        /// <exception cref=""AmbiguousUnitParseException"">
        ///     More than one unit is represented by the specified unit abbreviation.
        ///     Example: Volume.Parse(""1 cup"") will throw, because it can refer to any of
        ///     <see cref=""VolumeUnit.MetricCup"" />, <see cref=""VolumeUnit.UsLegalCup"" /> and <see cref=""VolumeUnit.UsCustomaryCup"" />.
        /// </exception>
        /// <exception cref=""UnitsNetException"">
        ///     If anything else goes wrong, typically due to a bug or unhandled case.
        ///     We wrap exceptions in <see cref=""UnitsNetException"" /> to allow you to distinguish
        ///     Units.NET exceptions from other exceptions.
        /// </exception>
        /// <param name=""provider"">Format to use when parsing number and unit. Defaults to <see cref=""CultureInfo.CurrentUICulture"" /> if null.</param>
        public static {_quantity.Name} Parse(string str, IFormatProvider? provider)
        {{
            return QuantityParser.Default.Parse<{_quantity.Name}, {_unitEnumName}>(
                str,
                provider,
                From);
        }}

        /// <summary>
        ///     Try to parse a string with one or two quantities of the format ""&lt;quantity&gt; &lt;unit&gt;"".
        /// </summary>
        /// <param name=""str"">String to parse. Typically in the form: {{number}} {{unit}}</param>
        /// <param name=""result"">Resulting unit quantity if successful.</param>
        /// <example>
        ///     Length.Parse(""5.5 m"", new CultureInfo(""en-US""));
        /// </example>
        public static bool TryParse(string? str, out {_quantity.Name} result)
        {{
            return TryParse(str, null, out result);
        }}

        /// <summary>
        ///     Try to parse a string with one or two quantities of the format ""&lt;quantity&gt; &lt;unit&gt;"".
        /// </summary>
        /// <param name=""str"">String to parse. Typically in the form: {{number}} {{unit}}</param>
        /// <param name=""result"">Resulting unit quantity if successful.</param>
        /// <returns>True if successful, otherwise false.</returns>
        /// <example>
        ///     Length.Parse(""5.5 m"", new CultureInfo(""en-US""));
        /// </example>
        /// <param name=""provider"">Format to use when parsing number and unit. Defaults to <see cref=""CultureInfo.CurrentUICulture"" /> if null.</param>
        public static bool TryParse(string? str, IFormatProvider? provider, out {_quantity.Name} result)
        {{
            return QuantityParser.Default.TryParse<{_quantity.Name}, {_unitEnumName}>(
                str,
                provider,
                From,
                out result);
        }}

        /// <summary>
        ///     Parse a unit string.
        /// </summary>
        /// <param name=""str"">String to parse. Typically in the form: {{number}} {{unit}}</param>
        /// <example>
        ///     Length.ParseUnit(""m"", new CultureInfo(""en-US""));
        /// </example>
        /// <exception cref=""ArgumentNullException"">The value of 'str' cannot be null. </exception>
        /// <exception cref=""UnitsNetException"">Error parsing string.</exception>
        public static {_unitEnumName} ParseUnit(string str)
        {{
            return ParseUnit(str, null);
        }}

        /// <summary>
        ///     Parse a unit string.
        /// </summary>
        /// <param name=""str"">String to parse. Typically in the form: {{number}} {{unit}}</param>
        /// <param name=""provider"">Format to use when parsing number and unit. Defaults to <see cref=""CultureInfo.CurrentUICulture"" /> if null.</param>
        /// <example>
        ///     Length.ParseUnit(""m"", new CultureInfo(""en-US""));
        /// </example>
        /// <exception cref=""ArgumentNullException"">The value of 'str' cannot be null. </exception>
        /// <exception cref=""UnitsNetException"">Error parsing string.</exception>
        public static {_unitEnumName} ParseUnit(string str, IFormatProvider? provider)
        {{
            return UnitParser.Default.Parse<{_unitEnumName}>(str, provider);
        }}

        /// <inheritdoc cref=""TryParseUnit(string,IFormatProvider,out UnitsNet.Units.{_unitEnumName})""/>
        public static bool TryParseUnit(string str, out {_unitEnumName} unit)
        {{
            return TryParseUnit(str, null, out unit);
        }}

        /// <summary>
        ///     Parse a unit string.
        /// </summary>
        /// <param name=""str"">String to parse. Typically in the form: {{number}} {{unit}}</param>
        /// <param name=""unit"">The parsed unit if successful.</param>
        /// <returns>True if successful, otherwise false.</returns>
        /// <example>
        ///     Length.TryParseUnit(""m"", new CultureInfo(""en-US""));
        /// </example>
        /// <param name=""provider"">Format to use when parsing number and unit. Defaults to <see cref=""CultureInfo.CurrentUICulture"" /> if null.</param>
        public static bool TryParseUnit(string str, IFormatProvider? provider, out {_unitEnumName} unit)
        {{
            return UnitParser.Default.TryParse<{_unitEnumName}>(str, provider, out unit);
        }}

        #endregion
");
        }

        private void GenerateArithmeticOperators()
        {
            if (!_quantity.GenerateArithmetic)
                return;

            // Logarithmic units required different arithmetic
            if (_quantity.Logarithmic)
            {
                GenerateLogarithmicArithmeticOperators();
                return;
            }

            Writer.WL($@"
        #region Arithmetic Operators

        /// <summary>Negate the value.</summary>
        public static {_quantity.Name} operator -({_quantity.Name} right)
        {{
            return new {_quantity.Name}(-right.Value, right.Unit);
        }}

        /// <summary>Get <see cref=""{_quantity.Name}""/> from adding two <see cref=""{_quantity.Name}""/>.</summary>
        public static {_quantity.Name} operator +({_quantity.Name} left, {_quantity.Name} right)
        {{
            return new {_quantity.Name}(left.Value + right.GetValueAs(left.Unit), left.Unit);
        }}

        /// <summary>Get <see cref=""{_quantity.Name}""/> from subtracting two <see cref=""{_quantity.Name}""/>.</summary>
        public static {_quantity.Name} operator -({_quantity.Name} left, {_quantity.Name} right)
        {{
            return new {_quantity.Name}(left.Value - right.GetValueAs(left.Unit), left.Unit);
        }}

        /// <summary>Get <see cref=""{_quantity.Name}""/> from multiplying value and <see cref=""{_quantity.Name}""/>.</summary>
        public static {_quantity.Name} operator *({_valueType} left, {_quantity.Name} right)
        {{
            return new {_quantity.Name}(left * right.Value, right.Unit);
        }}

        /// <summary>Get <see cref=""{_quantity.Name}""/> from multiplying value and <see cref=""{_quantity.Name}""/>.</summary>
        public static {_quantity.Name} operator *({_quantity.Name} left, {_valueType} right)
        {{
            return new {_quantity.Name}(left.Value * right, left.Unit);
        }}

        /// <summary>Get <see cref=""{_quantity.Name}""/> from dividing <see cref=""{_quantity.Name}""/> by value.</summary>
        public static {_quantity.Name} operator /({_quantity.Name} left, {_valueType} right)
        {{
            return new {_quantity.Name}(left.Value / right, left.Unit);
        }}

        /// <summary>Get ratio value from dividing <see cref=""{_quantity.Name}""/> by <see cref=""{_quantity.Name}""/>.</summary>
        public static double operator /({_quantity.Name} left, {_quantity.Name} right)
        {{
            return left.{_baseUnit.PluralName} / right.{_baseUnit.PluralName};
        }}

        #endregion
");
        }

        private void GenerateLogarithmicArithmeticOperators()
        {
            var scalingFactor = _quantity.LogarithmicScalingFactor;
            // Most logarithmic operators need a simple scaling factor of 10. However, certain units such as voltage ratio need to use 20 instead.
            var x = (10 * scalingFactor).ToString();
            Writer.WL($@"
        #region Logarithmic Arithmetic Operators

        /// <summary>Negate the value.</summary>
        public static {_quantity.Name} operator -({_quantity.Name} right)
        {{
            return new {_quantity.Name}(-right.Value, right.Unit);
        }}

        /// <summary>Get <see cref=""{_quantity.Name}""/> from logarithmic addition of two <see cref=""{_quantity.Name}""/>.</summary>
        public static {_quantity.Name} operator +({_quantity.Name} left, {_quantity.Name} right)
        {{
            // Logarithmic addition
            // Formula: {x}*log10(10^(x/{x}) + 10^(y/{x}))
            return new {_quantity.Name}({x}*Math.Log10(Math.Pow(10, left.Value/{x}) + Math.Pow(10, right.GetValueAs(left.Unit)/{x})), left.Unit);
        }}

        /// <summary>Get <see cref=""{_quantity.Name}""/> from logarithmic subtraction of two <see cref=""{_quantity.Name}""/>.</summary>
        public static {_quantity.Name} operator -({_quantity.Name} left, {_quantity.Name} right)
        {{
            // Logarithmic subtraction
            // Formula: {x}*log10(10^(x/{x}) - 10^(y/{x}))
            return new {_quantity.Name}({x}*Math.Log10(Math.Pow(10, left.Value/{x}) - Math.Pow(10, right.GetValueAs(left.Unit)/{x})), left.Unit);
        }}

        /// <summary>Get <see cref=""{_quantity.Name}""/> from logarithmic multiplication of value and <see cref=""{_quantity.Name}""/>.</summary>
        public static {_quantity.Name} operator *({_valueType} left, {_quantity.Name} right)
        {{
            // Logarithmic multiplication = addition
            return new {_quantity.Name}(left + right.Value, right.Unit);
        }}

        /// <summary>Get <see cref=""{_quantity.Name}""/> from logarithmic multiplication of value and <see cref=""{_quantity.Name}""/>.</summary>
        public static {_quantity.Name} operator *({_quantity.Name} left, double right)
        {{
            // Logarithmic multiplication = addition
            return new {_quantity.Name}(left.Value + ({_valueType})right, left.Unit);
        }}

        /// <summary>Get <see cref=""{_quantity.Name}""/> from logarithmic division of <see cref=""{_quantity.Name}""/> by value.</summary>
        public static {_quantity.Name} operator /({_quantity.Name} left, double right)
        {{
            // Logarithmic division = subtraction
            return new {_quantity.Name}(left.Value - ({_valueType})right, left.Unit);
        }}

        /// <summary>Get ratio value from logarithmic division of <see cref=""{_quantity.Name}""/> by <see cref=""{_quantity.Name}""/>.</summary>
        public static double operator /({_quantity.Name} left, {_quantity.Name} right)
        {{
            // Logarithmic division = subtraction
            return Convert.ToDouble(left.Value - right.GetValueAs(left.Unit));
        }}

        #endregion
");
        }

        private void GenerateEqualityAndComparison()
        {
            Writer.WL($@"
        #region Equality / IComparable

        /// <summary>Returns true if less or equal to.</summary>
        public static bool operator <=({_quantity.Name} left, {_quantity.Name} right)
        {{
            return left.Value <= right.GetValueAs(left.Unit);
        }}

        /// <summary>Returns true if greater than or equal to.</summary>
        public static bool operator >=({_quantity.Name} left, {_quantity.Name} right)
        {{
            return left.Value >= right.GetValueAs(left.Unit);
        }}

        /// <summary>Returns true if less than.</summary>
        public static bool operator <({_quantity.Name} left, {_quantity.Name} right)
        {{
            return left.Value < right.GetValueAs(left.Unit);
        }}

        /// <summary>Returns true if greater than.</summary>
        public static bool operator >({_quantity.Name} left, {_quantity.Name} right)
        {{
            return left.Value > right.GetValueAs(left.Unit);
        }}

        /// <summary>Returns true if exactly equal.</summary>
        /// <remarks>Consider using <see cref=""Equals({_quantity.Name}, double, ComparisonType)""/> for safely comparing floating point values.</remarks>
        public static bool operator ==({_quantity.Name} left, {_quantity.Name} right)
        {{
            return left.Equals(right);
        }}

        /// <summary>Returns true if not exactly equal.</summary>
        /// <remarks>Consider using <see cref=""Equals({_quantity.Name}, double, ComparisonType)""/> for safely comparing floating point values.</remarks>
        public static bool operator !=({_quantity.Name} left, {_quantity.Name} right)
        {{
            return !(left == right);
        }}

        /// <inheritdoc />
        public int CompareTo(object obj)
        {{
            if(obj is null) throw new ArgumentNullException(nameof(obj));
            if(!(obj is {_quantity.Name} obj{_quantity.Name})) throw new ArgumentException(""Expected type {_quantity.Name}."", nameof(obj));

            return CompareTo(obj{_quantity.Name});
        }}

        /// <inheritdoc />
        public int CompareTo({_quantity.Name} other)
        {{
            return _value.CompareTo(other.GetValueAs(this.Unit));
        }}

        /// <inheritdoc />
        /// <remarks>Consider using <see cref=""Equals({_quantity.Name}, double, ComparisonType)""/> for safely comparing floating point values.</remarks>
        public override bool Equals(object obj)
        {{
            if(obj is null || !(obj is {_quantity.Name} obj{_quantity.Name}))
                return false;

            return Equals(obj{_quantity.Name});
        }}

        /// <inheritdoc />
        /// <remarks>Consider using <see cref=""Equals({_quantity.Name}, double, ComparisonType)""/> for safely comparing floating point values.</remarks>
        public bool Equals({_quantity.Name} other)
        {{
            return _value.Equals(other.GetValueAs(this.Unit));
        }}

        /// <summary>
        ///     <para>
        ///     Compare equality to another {_quantity.Name} within the given absolute or relative tolerance.
        ///     </para>
        ///     <para>
        ///     Relative tolerance is defined as the maximum allowable absolute difference between this quantity's value and
        ///     <paramref name=""other""/> as a percentage of this quantity's value. <paramref name=""other""/> will be converted into
        ///     this quantity's unit for comparison. A relative tolerance of 0.01 means the absolute difference must be within +/- 1% of
        ///     this quantity's value to be considered equal.
        ///     <example>
        ///     In this example, the two quantities will be equal if the value of b is within +/- 1% of a (0.02m or 2cm).
        ///     <code>
        ///     var a = Length.FromMeters(2.0);
        ///     var b = Length.FromInches(50.0);
        ///     a.Equals(b, 0.01, ComparisonType.Relative);
        ///     </code>
        ///     </example>
        ///     </para>
        ///     <para>
        ///     Absolute tolerance is defined as the maximum allowable absolute difference between this quantity's value and
        ///     <paramref name=""other""/> as a fixed number in this quantity's unit. <paramref name=""other""/> will be converted into
        ///     this quantity's unit for comparison.
        ///     <example>
        ///     In this example, the two quantities will be equal if the value of b is within 0.01 of a (0.01m or 1cm).
        ///     <code>
        ///     var a = Length.FromMeters(2.0);
        ///     var b = Length.FromInches(50.0);
        ///     a.Equals(b, 0.01, ComparisonType.Absolute);
        ///     </code>
        ///     </example>
        ///     </para>
        ///     <para>
        ///     Note that it is advised against specifying zero difference, due to the nature
        ///     of floating point operations and using System.Double internally.
        ///     </para>
        /// </summary>
        /// <param name=""other"">The other quantity to compare to.</param>
        /// <param name=""tolerance"">The absolute or relative tolerance value. Must be greater than or equal to 0.</param>
        /// <param name=""comparisonType"">The comparison type: either relative or absolute.</param>
        /// <returns>True if the absolute difference between the two values is not greater than the specified relative or absolute tolerance.</returns>
        public bool Equals({_quantity.Name} other, double tolerance, ComparisonType comparisonType)
        {{
            if(tolerance < 0)
                throw new ArgumentOutOfRangeException(""tolerance"", ""Tolerance must be greater than or equal to 0."");

            double thisValue = (double)this.Value;
            double otherValueInThisUnits = other.As(this.Unit);

            return UnitsNet.Comparison.Equals(thisValue, otherValueInThisUnits, tolerance, comparisonType);
        }}

        /// <summary>
        ///     Returns the hash code for this instance.
        /// </summary>
        /// <returns>A hash code for the current {_quantity.Name}.</returns>
        public override int GetHashCode()
        {{
            return new {{ Info.Name, Value, Unit }}.GetHashCode();
        }}

        #endregion
");
        }

        private void GenerateConversionMethods()
        {
            Writer.WL($@"
        #region Conversion Methods

        /// <summary>
        ///     Convert to the unit representation <paramref name=""unit"" />.
        /// </summary>
        /// <returns>Value converted to the specified unit.</returns>
        public double As({_unitEnumName} unit)
        {{
            if(Unit == unit)
                return Convert.ToDouble(Value);

            var converted = GetValueAs(unit);
            return Convert.ToDouble(converted);
        }}

        /// <inheritdoc cref=""IQuantity.As(UnitSystem)""/>
        public double As(UnitSystem unitSystem)
        {{
            if(unitSystem is null)
                throw new ArgumentNullException(nameof(unitSystem));

            var unitInfos = Info.GetUnitInfosFor(unitSystem.BaseUnits);

            var firstUnitInfo = unitInfos.FirstOrDefault();
            if(firstUnitInfo == null)
                throw new ArgumentException(""No units were found for the given UnitSystem."", nameof(unitSystem));

            return As(firstUnitInfo.Value);
        }}

        /// <inheritdoc />
        double IQuantity.As(Enum unit)
        {{
            if(!(unit is {_unitEnumName} unitAs{_unitEnumName}))
                throw new ArgumentException($""The given unit is of type {{unit.GetType()}}. Only {{typeof({_unitEnumName})}} is supported."", nameof(unit));

            return As(unitAs{_unitEnumName});
        }}

        /// <summary>
        ///     Converts this {_quantity.Name} to another {_quantity.Name} with the unit representation <paramref name=""unit"" />.
        /// </summary>
        /// <param name=""unit"">The unit to convert to.</param>
        /// <returns>A {_quantity.Name} with the specified unit.</returns>
        public {_quantity.Name} ToUnit({_unitEnumName} unit)
        {{
            return ToUnit(unit, DefaultConversionFunctions);
        }}

        /// <summary>
        ///     Converts this {_quantity.Name} to another {_quantity.Name} using the given <paramref name=""unitConverter""/> with the unit representation <paramref name=""unit"" />.
        /// </summary>
        /// <param name=""unit"">The unit to convert to.</param>
        /// <param name=""unitConverter"">The <see cref=""UnitConverter""/> to use for the conversion.</param>
        /// <returns>A {_quantity.Name} with the specified unit.</returns>
        public {_quantity.Name} ToUnit({_unitEnumName} unit, UnitConverter unitConverter)
        {{
            if(Unit == unit)
            {{
                // Already in requested units.
                return this;
            }}
            else if(unitConverter.TryGetConversionFunction((typeof({_quantity.Name}), Unit, typeof({_quantity.Name}), unit), out var conversionFunction))
            {{
                // Direct conversion to requested unit found. Return the converted quantity.
                var converted = conversionFunction(this);
                return ({_quantity.Name})converted;
            }}
            else if(Unit != BaseUnit)
            {{
                // Direct conversion to requested unit NOT found. Convert to BaseUnit, and then from BaseUnit to requested unit.
                var inBaseUnits = ToUnit(BaseUnit);
                return inBaseUnits.ToUnit(unit);
            }}
            else
            {{
                throw new NotImplementedException($""Can not convert {{Unit}} to {{unit}}."");
            }}
        }}

        /// <inheritdoc />
        IQuantity IQuantity.ToUnit(Enum unit)
        {{
            if(!(unit is {_unitEnumName} unitAs{_unitEnumName}))
                throw new ArgumentException($""The given unit is of type {{unit.GetType()}}. Only {{typeof({_unitEnumName})}} is supported."", nameof(unit));

            return ToUnit(unitAs{_unitEnumName}, DefaultConversionFunctions);
        }}

        /// <inheritdoc />
        IQuantity IQuantity.ToUnit(Enum unit, UnitConverter unitConverter)
        {{
            if(!(unit is {_unitEnumName} unitAs{_unitEnumName}))
                throw new ArgumentException($""The given unit is of type {{unit.GetType()}}. Only {{typeof({_unitEnumName})}} is supported."", nameof(unit));

            return ToUnit(unitAs{_unitEnumName}, unitConverter);
        }}

        /// <inheritdoc cref=""IQuantity.ToUnit(UnitSystem)""/>
        public {_quantity.Name} ToUnit(UnitSystem unitSystem)
        {{
            if(unitSystem is null)
                throw new ArgumentNullException(nameof(unitSystem));

            var unitInfos = Info.GetUnitInfosFor(unitSystem.BaseUnits);

            var firstUnitInfo = unitInfos.FirstOrDefault();
            if(firstUnitInfo == null)
                throw new ArgumentException(""No units were found for the given UnitSystem."", nameof(unitSystem));

            return ToUnit(firstUnitInfo.Value);
        }}

        /// <inheritdoc />
        IQuantity IQuantity.ToUnit(UnitSystem unitSystem) => ToUnit(unitSystem);

        /// <inheritdoc />
        IQuantity<{_unitEnumName}> IQuantity<{_unitEnumName}>.ToUnit({_unitEnumName} unit) => ToUnit(unit);

        /// <inheritdoc />
        IQuantity<{_unitEnumName}> IQuantity<{_unitEnumName}>.ToUnit({_unitEnumName} unit, UnitConverter unitConverter) => ToUnit(unit, unitConverter);

        /// <inheritdoc />
        IQuantity<{_unitEnumName}> IQuantity<{_unitEnumName}>.ToUnit(UnitSystem unitSystem) => ToUnit(unitSystem);

        private {_valueType} GetValueAs({_unitEnumName} unit)
        {{
            var converted = ToUnit(unit);
            return ({_valueType})converted.Value;
        }}

        #endregion
");
        }

        private void GenerateToString()
        {
            Writer.WL($@"
        #region ToString Methods

        /// <summary>
        ///     Gets the default string representation of value and unit.
        /// </summary>
        /// <returns>String representation.</returns>
        public override string ToString()
        {{
            return ToString(""g"");
        }}

        /// <summary>
        ///     Gets the default string representation of value and unit using the given format provider.
        /// </summary>
        /// <returns>String representation.</returns>
        /// <param name=""provider"">Format to use for localization and number formatting. Defaults to <see cref=""CultureInfo.CurrentUICulture"" /> if null.</param>
        public string ToString(IFormatProvider? provider)
        {{
            return ToString(""g"", provider);
        }}

        /// <summary>
        ///     Get string representation of value and unit.
        /// </summary>
        /// <param name=""significantDigitsAfterRadix"">The number of significant digits after the radix point.</param>
        /// <returns>String representation.</returns>
        /// <param name=""provider"">Format to use for localization and number formatting. Defaults to <see cref=""CultureInfo.CurrentUICulture"" /> if null.</param>
        [Obsolete(@""This method is deprecated and will be removed at a future release. Please use ToString(""""s2"""") or ToString(""""s2"""", provider) where 2 is an example of the number passed to significantDigitsAfterRadix."")]
        public string ToString(IFormatProvider? provider, int significantDigitsAfterRadix)
        {{
            var value = Convert.ToDouble(Value);
            var format = UnitFormatter.GetFormat(value, significantDigitsAfterRadix);
            return ToString(provider, format);
        }}

        /// <summary>
        ///     Get string representation of value and unit.
        /// </summary>
        /// <param name=""format"">String format to use. Default:  ""{{0:0.##}} {{1}} for value and unit abbreviation respectively.""</param>
        /// <param name=""args"">Arguments for string format. Value and unit are implicitly included as arguments 0 and 1.</param>
        /// <returns>String representation.</returns>
        /// <param name=""provider"">Format to use for localization and number formatting. Defaults to <see cref=""CultureInfo.CurrentUICulture"" /> if null.</param>
        [Obsolete(""This method is deprecated and will be removed at a future release. Please use string.Format()."")]
        public string ToString(IFormatProvider? provider, [NotNull] string format, [NotNull] params object[] args)
        {{
            if (format == null) throw new ArgumentNullException(nameof(format));
            if (args == null) throw new ArgumentNullException(nameof(args));

            provider = provider ?? CultureInfo.CurrentUICulture;

            var value = Convert.ToDouble(Value);
            var formatArgs = UnitFormatter.GetFormatArgs(Unit, value, provider, args);
            return string.Format(provider, format, formatArgs);
        }}

        /// <inheritdoc cref=""QuantityFormatter.Format{{TUnitType}}(IQuantity{{TUnitType}}, string, IFormatProvider)""/>
        /// <summary>
        /// Gets the string representation of this instance in the specified format string using <see cref=""CultureInfo.CurrentUICulture"" />.
        /// </summary>
        /// <param name=""format"">The format string.</param>
        /// <returns>The string representation.</returns>
        public string ToString(string format)
        {{
            return ToString(format, CultureInfo.CurrentUICulture);
        }}

        /// <inheritdoc cref=""QuantityFormatter.Format{{TUnitType}}(IQuantity{{TUnitType}}, string, IFormatProvider)""/>
        /// <summary>
        /// Gets the string representation of this instance in the specified format string using the specified format provider, or <see cref=""CultureInfo.CurrentUICulture"" /> if null.
        /// </summary>
        /// <param name=""format"">The format string.</param>
        /// <param name=""provider"">Format to use for localization and number formatting. Defaults to <see cref=""CultureInfo.CurrentUICulture"" /> if null.</param>
        /// <returns>The string representation.</returns>
        public string ToString(string format, IFormatProvider? provider)
        {{
            return QuantityFormatter.Format<{_unitEnumName}>(this, format, provider);
        }}

        #endregion
");
        }

        private void GenerateIConvertibleMethods()
        {
           Writer.WL($@"
        #region IConvertible Methods

        TypeCode IConvertible.GetTypeCode()
        {{
            return TypeCode.Object;
        }}

        bool IConvertible.ToBoolean(IFormatProvider provider)
        {{
            throw new InvalidCastException($""Converting {{typeof({_quantity.Name})}} to bool is not supported."");
        }}

        byte IConvertible.ToByte(IFormatProvider provider)
        {{
            return Convert.ToByte(_value);
        }}

        char IConvertible.ToChar(IFormatProvider provider)
        {{
            throw new InvalidCastException($""Converting {{typeof({_quantity.Name})}} to char is not supported."");
        }}

        DateTime IConvertible.ToDateTime(IFormatProvider provider)
        {{
            throw new InvalidCastException($""Converting {{typeof({_quantity.Name})}} to DateTime is not supported."");
        }}

        decimal IConvertible.ToDecimal(IFormatProvider provider)
        {{
            return Convert.ToDecimal(_value);
        }}

        double IConvertible.ToDouble(IFormatProvider provider)
        {{
            return Convert.ToDouble(_value);
        }}

        short IConvertible.ToInt16(IFormatProvider provider)
        {{
            return Convert.ToInt16(_value);
        }}

        int IConvertible.ToInt32(IFormatProvider provider)
        {{
            return Convert.ToInt32(_value);
        }}

        long IConvertible.ToInt64(IFormatProvider provider)
        {{
            return Convert.ToInt64(_value);
        }}

        sbyte IConvertible.ToSByte(IFormatProvider provider)
        {{
            return Convert.ToSByte(_value);
        }}

        float IConvertible.ToSingle(IFormatProvider provider)
        {{
            return Convert.ToSingle(_value);
        }}

        string IConvertible.ToString(IFormatProvider provider)
        {{
            return ToString(""g"", provider);
        }}

        object IConvertible.ToType(Type conversionType, IFormatProvider provider)
        {{
            if(conversionType == typeof({_quantity.Name}))
                return this;
            else if(conversionType == typeof({_unitEnumName}))
                return Unit;
            else if(conversionType == typeof(QuantityType))
                return {_quantity.Name}.QuantityType;
            else if(conversionType == typeof(QuantityInfo))
                return {_quantity.Name}.Info;
            else if(conversionType == typeof(BaseDimensions))
                return {_quantity.Name}.BaseDimensions;
            else
                throw new InvalidCastException($""Converting {{typeof({_quantity.Name})}} to {{conversionType}} is not supported."");
        }}

        ushort IConvertible.ToUInt16(IFormatProvider provider)
        {{
            return Convert.ToUInt16(_value);
        }}

        uint IConvertible.ToUInt32(IFormatProvider provider)
        {{
            return Convert.ToUInt32(_value);
        }}

        ulong IConvertible.ToUInt64(IFormatProvider provider)
        {{
            return Convert.ToUInt64(_value);
        }}

        #endregion");
        }

        /// <inheritdoc cref="GetObsoleteAttributeOrNull(string)"/>
        internal static string? GetObsoleteAttributeOrNull(Quantity quantity) => GetObsoleteAttributeOrNull(quantity.ObsoleteText);

        /// <inheritdoc cref="GetObsoleteAttributeOrNull(string)"/>
        internal static string? GetObsoleteAttributeOrNull(Unit unit) => GetObsoleteAttributeOrNull(unit.ObsoleteText);

        /// <summary>
        /// Returns the Obsolete attribute if ObsoleteText has been defined on the JSON input - otherwise returns empty string
        /// It is up to the consumer to wrap any padding/new lines in order to keep to correct indentation formats
        /// </summary>
        private static string? GetObsoleteAttributeOrNull(string obsoleteText) => string.IsNullOrWhiteSpace(obsoleteText)
            ? null
            : $"[System.Obsolete(\"{obsoleteText}\")]";
    }
}<|MERGE_RESOLUTION|>--- conflicted
+++ resolved
@@ -367,14 +367,9 @@
             if(unit.SingularName == _quantity.BaseUnit)
                 continue;
 
-<<<<<<< HEAD
-            Writer.WL($@"
-            unitConverter.SetConversionFunction<{_quantity.Name}>({_unitEnumName}.{_quantity.BaseUnit}, {_quantity.Name}Unit.{unit.SingularName}, quantity => quantity.ToUnit({_quantity.Name}Unit.{unit.SingularName}));");
-=======
         var func = unit.FromBaseToUnitFunc.Replace("{x}", "quantity.Value");
         Writer.WL($@"
             unitConverter.SetConversionFunction<{_quantity.Name}>({_unitEnumName}.{_quantity.BaseUnit}, {_quantity.Name}Unit.{unit.SingularName}, quantity => new {_quantity.Name}({func}, {_quantity.Name}Unit.{unit.SingularName}));");
->>>>>>> e5aba5b7
         }
 
         Writer.WL($@"
@@ -389,9 +384,9 @@
             if(unit.SingularName == _quantity.BaseUnit)
                 continue;
 
-<<<<<<< HEAD
-            Writer.WL($@"
-            unitConverter.SetConversionFunction<{_quantity.Name}>({_quantity.Name}Unit.{unit.SingularName}, {_unitEnumName}.{_quantity.BaseUnit}, quantity => quantity.ToBaseUnit());");
+            var func = unit.FromUnitToBaseFunc.Replace("{x}", "quantity.Value");
+            Writer.WL($@"
+                unitConverter.SetConversionFunction<{_quantity.Name}>({_quantity.Name}Unit.{unit.SingularName}, {_unitEnumName}.{_quantity.BaseUnit}, quantity => new {_quantity.Name}({func}, {_unitEnumName}.{_quantity.BaseUnit}));");
         }
 
         Writer.WL($@"
@@ -414,14 +409,6 @@
             }
 
             Writer.WL($@"
-=======
-        var func = unit.FromUnitToBaseFunc.Replace("{x}", "quantity.Value");
-        Writer.WL($@"
-            unitConverter.SetConversionFunction<{_quantity.Name}>({_quantity.Name}Unit.{unit.SingularName}, {_unitEnumName}.{_quantity.BaseUnit}, quantity => new {_quantity.Name}({func}, {_unitEnumName}.{_quantity.BaseUnit}));");
-        }
-
-        Writer.WL($@"
->>>>>>> e5aba5b7
         }}
 
         /// <summary>
