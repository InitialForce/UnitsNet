--- conflicted
+++ resolved
@@ -81,7 +81,6 @@
 - path: 'Artifacts\NuGet\*.nupkg' # find all NuGet packages recursively
 - path: Artifacts\Coverage
 
-<<<<<<< HEAD
 for:
   -
     branches:
@@ -93,18 +92,4 @@
     deploy:
       - provider: NuGet
         api_key:
-          secure: wUADhxnlTxLj2ge4k459gEuu6tLtVBD1lN2MacpH1glEvA2LKyM2QbJYKlNTu6vg
-=======
-deploy:
-- provider: NuGet
-  api_key:
-    secure: 3xzXMX5mWxAOcNOdbAPQ+xuVGoeLuBQ89G+HTpJAoF137XFC9+p1VWiupSEsHs2c
-  on:
-    branch: master
-
-- provider: NuGet
-  api_key:
-    secure: 3xzXMX5mWxAOcNOdbAPQ+xuVGoeLuBQ89G+HTpJAoF137XFC9+p1VWiupSEsHs2c
-  on:
-    branch: release/*
->>>>>>> 5a9f3dda
+          secure: 3xzXMX5mWxAOcNOdbAPQ+xuVGoeLuBQ89G+HTpJAoF137XFC9+p1VWiupSEsHs2c